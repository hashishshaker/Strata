/**
 * Copyright (C) 2015 - present by OpenGamma Inc. and the OpenGamma group of companies
 *
 * Please see distribution for license.
 */
package com.opengamma.strata.pricer.fx;

import static com.opengamma.strata.basics.LongShort.SHORT;
import static com.opengamma.strata.basics.currency.Currency.EUR;
import static com.opengamma.strata.basics.currency.Currency.USD;
import static com.opengamma.strata.basics.date.DayCounts.ACT_365F;
import static org.testng.Assert.assertEquals;

import java.time.LocalDate;
import java.time.LocalTime;
import java.time.ZoneId;
import java.time.ZonedDateTime;

import org.testng.annotations.Test;

import com.opengamma.strata.basics.currency.CurrencyAmount;
import com.opengamma.strata.basics.currency.CurrencyPair;
import com.opengamma.strata.basics.currency.FxMatrix;
import com.opengamma.strata.basics.currency.MultiCurrencyAmount;
import com.opengamma.strata.basics.currency.Payment;
import com.opengamma.strata.collect.array.DoubleArray;
import com.opengamma.strata.collect.array.DoubleMatrix;
import com.opengamma.strata.market.sensitivity.PointSensitivities;
import com.opengamma.strata.market.sensitivity.PointSensitivityBuilder;
import com.opengamma.strata.pricer.DiscountingPaymentPricer;
import com.opengamma.strata.pricer.datasets.RatesProviderDataSets;
import com.opengamma.strata.pricer.rate.RatesProvider;
import com.opengamma.strata.product.TradeInfo;
import com.opengamma.strata.product.fx.ResolvedFxSingle;
import com.opengamma.strata.product.fx.ResolvedFxVanillaOption;
import com.opengamma.strata.product.fx.ResolvedFxVanillaOptionTrade;

/**
 * Test {@link BlackFxVanillaOptionTradePricer}. 
 */
@Test
public class BlackFxVanillaOptionTradePricerTest {

  private static final LocalDate VAL_DATE = RatesProviderDataSets.VAL_DATE_2014_01_22;
  private static final LocalTime VAL_TIME = LocalTime.of(13, 45);
  private static final ZoneId ZONE = ZoneId.of("Z");
  private static final ZonedDateTime VAL_DATE_TIME = VAL_DATE.atTime(VAL_TIME).atZone(ZONE);
  private static final ZonedDateTime EXPIRY = ZonedDateTime.of(2014, 5, 9, 13, 10, 0, 0, ZONE);

  private static final FxMatrix FX_MATRIX = RatesProviderFxDataSets.fxMatrix();
  private static final RatesProvider RATES_PROVIDER = RatesProviderFxDataSets.createProviderEURUSD(VAL_DATE);

  private static final String NAME = "smileEurUsd";
  private static final DoubleArray TIME_TO_EXPIRY = DoubleArray.of(0.01, 0.252, 0.501, 1.0, 2.0, 5.0);
  private static final DoubleArray ATM = DoubleArray.of(0.175, 0.185, 0.18, 0.17, 0.16, 0.16);
  private static final DoubleArray DELTA = DoubleArray.of(0.10, 0.25);
  private static final DoubleMatrix RISK_REVERSAL = DoubleMatrix.ofUnsafe(new double[][] {
    {-0.010, -0.0050 }, {-0.011, -0.0060 }, {-0.012, -0.0070 },
    {-0.013, -0.0080 }, {-0.014, -0.0090 }, {-0.014, -0.0090 } });
  private static final DoubleMatrix STRANGLE = DoubleMatrix.ofUnsafe(new double[][] {
      {0.0300, 0.0100}, {0.0310, 0.0110}, {0.0320, 0.0120},
<<<<<<< HEAD
      {0.0330, 0.0130}, {0.0340, 0.0140}, {0.0340, 0.0140}};
  private static final SmileDeltaTermStructureParametersStrikeInterpolation SMILE_TERM =
      new SmileDeltaTermStructureParametersStrikeInterpolation(TIME_TO_EXPIRY, DELTA, ATM, RISK_REVERSAL, STRANGLE);
=======
    {0.0330, 0.0130 }, {0.0340, 0.0140 }, {0.0340, 0.0140 } });
  private static final InterpolatedSmileDeltaTermStructureStrikeInterpolation SMILE_TERM =
      InterpolatedSmileDeltaTermStructureStrikeInterpolation.of(
          NAME, TIME_TO_EXPIRY, DELTA, ATM, RISK_REVERSAL, STRANGLE);

  private static final LocalDate VAL_DATE = RatesProviderDataSets.VAL_DATE_2014_01_22;
  private static final LocalTime VAL_TIME = LocalTime.of(13, 45);
  private static final ZoneId ZONE = ZoneId.of("Z");
  private static final ZonedDateTime VAL_DATE_TIME = VAL_DATE.atTime(VAL_TIME).atZone(ZONE);
>>>>>>> 88b02bfb
  private static final CurrencyPair CURRENCY_PAIR = CurrencyPair.of(EUR, USD);
  private static final BlackVolatilitySmileFxProvider VOL_PROVIDER =
      BlackVolatilitySmileFxProvider.of(SMILE_TERM, CURRENCY_PAIR, ACT_365F, VAL_DATE_TIME);

  private static final LocalDate PAYMENT_DATE = LocalDate.of(2014, 5, 13);
  private static final double NOTIONAL = 1.0e6;
  private static final CurrencyAmount EUR_AMOUNT = CurrencyAmount.of(EUR, NOTIONAL);
  private static final CurrencyAmount USD_AMOUNT = CurrencyAmount.of(USD, -NOTIONAL * FX_MATRIX.fxRate(EUR, USD));
  private static final ResolvedFxSingle FX_PRODUCT = ResolvedFxSingle.of(EUR_AMOUNT, USD_AMOUNT, PAYMENT_DATE);
  private static final ResolvedFxVanillaOption OPTION_PRODUCT = ResolvedFxVanillaOption.builder()
      .longShort(SHORT)
      .expiry(EXPIRY)
      .underlying(FX_PRODUCT)
      .build();
  private static final TradeInfo TRADE_INFO = TradeInfo.builder().tradeDate(VAL_DATE).build();
  private static final LocalDate CASH_SETTLE_DATE = LocalDate.of(2014, 1, 25);
  private static final Payment PREMIUM = Payment.of(EUR, NOTIONAL * 0.027, CASH_SETTLE_DATE);
  private static final ResolvedFxVanillaOptionTrade OPTION_TRADE = ResolvedFxVanillaOptionTrade.builder()
      .premium(PREMIUM)
      .product(OPTION_PRODUCT)
      .tradeInfo(TRADE_INFO)
      .build();

  private static final BlackFxVanillaOptionProductPricer PRICER_PRODUCT = BlackFxVanillaOptionProductPricer.DEFAULT;
  private static final BlackFxVanillaOptionTradePricer PRICER_TRADE = BlackFxVanillaOptionTradePricer.DEFAULT;
  private static final DiscountingPaymentPricer PRICER_PAYMENT = DiscountingPaymentPricer.DEFAULT;
  private static final double TOL = 1.0e-13;

  public void test_presentValue() {
    MultiCurrencyAmount pvSensiTrade = PRICER_TRADE.presentValue(OPTION_TRADE, RATES_PROVIDER, VOL_PROVIDER);
    CurrencyAmount pvSensiProduct = PRICER_PRODUCT.presentValue(OPTION_PRODUCT, RATES_PROVIDER, VOL_PROVIDER);
    CurrencyAmount pvSensiPremium = PRICER_PAYMENT.presentValue(PREMIUM, RATES_PROVIDER);
    assertEquals(pvSensiTrade, MultiCurrencyAmount.of(pvSensiProduct, pvSensiPremium));
  }

  public void test_presentValueSensitivity() {
    PointSensitivities pvSensiTrade = PRICER_TRADE.presentValueSensitivity(OPTION_TRADE, RATES_PROVIDER, VOL_PROVIDER);
    PointSensitivities pvSensiProduct = PRICER_PRODUCT.presentValueSensitivity(OPTION_PRODUCT, RATES_PROVIDER,
        VOL_PROVIDER);
    PointSensitivities pvSensiPremium = PRICER_PAYMENT.presentValueSensitivity(PREMIUM, RATES_PROVIDER).build();
    assertEquals(pvSensiTrade, pvSensiProduct.combinedWith(pvSensiPremium));
  }

  public void test_presentValueSensitivityBlackVolatility() {
    PointSensitivityBuilder pvSensiTrade =
        PRICER_TRADE.presentValueSensitivityBlackVolatility(OPTION_TRADE, RATES_PROVIDER, VOL_PROVIDER);
    PointSensitivityBuilder pvSensiProduct =
        PRICER_PRODUCT.presentValueSensitivityBlackVolatility(OPTION_PRODUCT, RATES_PROVIDER, VOL_PROVIDER);
    assertEquals(pvSensiTrade, pvSensiProduct);
  }

  public void test_currencyExposure() {
    MultiCurrencyAmount ceComputed = PRICER_TRADE.currencyExposure(OPTION_TRADE, RATES_PROVIDER, VOL_PROVIDER);
    PointSensitivities point = PRICER_TRADE.presentValueSensitivity(OPTION_TRADE, RATES_PROVIDER, VOL_PROVIDER);
    MultiCurrencyAmount pv = PRICER_TRADE.presentValue(OPTION_TRADE, RATES_PROVIDER, VOL_PROVIDER);
    MultiCurrencyAmount ceExpected = RATES_PROVIDER.currencyExposure(point).plus(pv);
    assertEquals(ceComputed.size(), 2);
    assertEquals(ceComputed.getAmount(EUR).getAmount(), ceExpected.getAmount(EUR).getAmount(), TOL * NOTIONAL);
    assertEquals(ceComputed.getAmount(USD).getAmount(), ceExpected.getAmount(USD).getAmount(), TOL * NOTIONAL);
  }

  public void test_currentCash_zero() {
    assertEquals(PRICER_TRADE.currentCash(OPTION_TRADE, VAL_DATE), CurrencyAmount.zero(PREMIUM.getCurrency()));
  }

  public void test_currentCash_onSettle() {
    assertEquals(PRICER_TRADE.currentCash(OPTION_TRADE, CASH_SETTLE_DATE), PREMIUM.getValue());
  }

}<|MERGE_RESOLUTION|>--- conflicted
+++ resolved
@@ -59,21 +59,9 @@
     {-0.013, -0.0080 }, {-0.014, -0.0090 }, {-0.014, -0.0090 } });
   private static final DoubleMatrix STRANGLE = DoubleMatrix.ofUnsafe(new double[][] {
       {0.0300, 0.0100}, {0.0310, 0.0110}, {0.0320, 0.0120},
-<<<<<<< HEAD
-      {0.0330, 0.0130}, {0.0340, 0.0140}, {0.0340, 0.0140}};
-  private static final SmileDeltaTermStructureParametersStrikeInterpolation SMILE_TERM =
-      new SmileDeltaTermStructureParametersStrikeInterpolation(TIME_TO_EXPIRY, DELTA, ATM, RISK_REVERSAL, STRANGLE);
-=======
     {0.0330, 0.0130 }, {0.0340, 0.0140 }, {0.0340, 0.0140 } });
   private static final InterpolatedSmileDeltaTermStructureStrikeInterpolation SMILE_TERM =
-      InterpolatedSmileDeltaTermStructureStrikeInterpolation.of(
-          NAME, TIME_TO_EXPIRY, DELTA, ATM, RISK_REVERSAL, STRANGLE);
-
-  private static final LocalDate VAL_DATE = RatesProviderDataSets.VAL_DATE_2014_01_22;
-  private static final LocalTime VAL_TIME = LocalTime.of(13, 45);
-  private static final ZoneId ZONE = ZoneId.of("Z");
-  private static final ZonedDateTime VAL_DATE_TIME = VAL_DATE.atTime(VAL_TIME).atZone(ZONE);
->>>>>>> 88b02bfb
+      InterpolatedSmileDeltaTermStructureStrikeInterpolation.of(NAME, TIME_TO_EXPIRY, DELTA, ATM, RISK_REVERSAL, STRANGLE);
   private static final CurrencyPair CURRENCY_PAIR = CurrencyPair.of(EUR, USD);
   private static final BlackVolatilitySmileFxProvider VOL_PROVIDER =
       BlackVolatilitySmileFxProvider.of(SMILE_TERM, CURRENCY_PAIR, ACT_365F, VAL_DATE_TIME);
