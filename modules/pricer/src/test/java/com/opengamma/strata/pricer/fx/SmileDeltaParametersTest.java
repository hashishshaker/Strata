/**
 * Copyright (C) 2011 - present by OpenGamma Inc. and the OpenGamma group of companies
 * 
 * Please see distribution for license.
 */
package com.opengamma.strata.pricer.fx;

import static org.testng.AssertJUnit.assertEquals;

import org.testng.annotations.Test;

import com.opengamma.strata.basics.value.ValueDerivatives;
import com.opengamma.strata.collect.array.DoubleArray;
import com.opengamma.strata.pricer.impl.option.BlackFormulaRepository;

/**
 * Test {@link SmileDeltaParameters}.
 */
@Test
public class SmileDeltaParametersTest {

  private static final double TIME_TO_EXPIRY = 2.0;
  private static final double FORWARD = 1.40;
  private static final double ATM = 0.185;
  private static final DoubleArray DELTA = DoubleArray.of(0.10, 0.25);
  private static final DoubleArray RISK_REVERSAL = DoubleArray.of(-0.0130, -0.0050);
  private static final DoubleArray STRANGLE = DoubleArray.of(0.0300, 0.0100);

  private static final SmileDeltaParameters SMILE = SmileDeltaParameters.of(
      TIME_TO_EXPIRY, ATM, DELTA, RISK_REVERSAL, STRANGLE);

  @Test(expectedExceptions = IllegalArgumentException.class)
  public void testNullDelta() {
    SmileDeltaParameters.of(TIME_TO_EXPIRY, ATM, null, RISK_REVERSAL, STRANGLE);
  }

  @Test(expectedExceptions = IllegalArgumentException.class)
  public void testRRLength() {
    SmileDeltaParameters.of(TIME_TO_EXPIRY, ATM, DELTA, DoubleArray.filled(3), STRANGLE);
  }

  @Test(expectedExceptions = IllegalArgumentException.class)
  public void testStrangleLength() {
    SmileDeltaParameters.of(TIME_TO_EXPIRY, ATM, DELTA, RISK_REVERSAL, DoubleArray.filled(3));
  }

  /**
   * Tests the constructor directly from volatilities (not RR and S).
   */
  public void constructorVolatility() {
    DoubleArray volatility = SMILE.getVolatility();
    SmileDeltaParameters smileFromVolatility = SmileDeltaParameters.of(TIME_TO_EXPIRY, DELTA, volatility);
    assertEquals("Smile by delta: constructor", SMILE, smileFromVolatility);
  }

  /**
   * Tests the getters.
   */
  public void getter() {
    assertEquals("Smile by delta: time to expiry", TIME_TO_EXPIRY, SMILE.getTimeToExpiry());
    assertEquals("Smile by delta: delta", DELTA, SMILE.getDelta());
    SmileDeltaParameters smile2 = SmileDeltaParameters.of(TIME_TO_EXPIRY, DELTA, SMILE.getVolatility());
    assertEquals("Smile by delta: volatility", SMILE.getVolatility(), smile2.getVolatility());
  }

  /**
   * Tests the volatility computations.
   */
  public void volatility() {
    DoubleArray volatility = SMILE.getVolatility();
    int nbDelta = DELTA.size();
    assertEquals("Volatility: ATM", ATM, volatility.get(nbDelta));
    for (int loopdelta = 0; loopdelta < nbDelta; loopdelta++) {
      assertEquals(
          "Volatility: Risk Reversal " + loopdelta,
          RISK_REVERSAL.get(loopdelta),
          volatility.get(2 * nbDelta - loopdelta) - volatility.get(loopdelta), 1e-8);
      assertEquals(
          "Volatility: Strangle " + loopdelta,
          STRANGLE.get(loopdelta),
          (volatility.get(2 * nbDelta - loopdelta) + volatility.get(loopdelta)) / 2 - volatility.get(nbDelta), 1e-8);
    }
  }

  /**
   * Tests the strikes computations.
   */
  public void strike() {
<<<<<<< HEAD
    double[] strike = SMILE.getStrike(FORWARD).toArray();
    BlackPriceFunction function = new BlackPriceFunction();
=======
    double[] strike = SMILE.getStrike(FORWARD).toArrayUnsafe();
>>>>>>> 3be9489c
    DoubleArray volatility = SMILE.getVolatility();
    int nbDelta = DELTA.size();
    for (int loopdelta = 0; loopdelta < nbDelta; loopdelta++) {
      ValueDerivatives dPut = BlackFormulaRepository.priceAdjoint(
          FORWARD, strike[loopdelta], TIME_TO_EXPIRY, volatility.get(loopdelta), false);
      assertEquals("Strike: Put " + loopdelta, dPut.getDerivative(0), -DELTA.get(loopdelta), 1e-8);
      ValueDerivatives dCall = BlackFormulaRepository.priceAdjoint(
          FORWARD, strike[2 * nbDelta - loopdelta], TIME_TO_EXPIRY, volatility.get(2 * nbDelta - loopdelta), true);
      assertEquals("Strike: Call " + loopdelta, dCall.getDerivative(0), DELTA.get(loopdelta), 1e-8);
    }
    ValueDerivatives dPut = BlackFormulaRepository.priceAdjoint(
        FORWARD, strike[nbDelta], TIME_TO_EXPIRY, volatility.get(nbDelta), false);
    ValueDerivatives dCall = BlackFormulaRepository.priceAdjoint(
        FORWARD, strike[nbDelta], TIME_TO_EXPIRY, volatility.get(nbDelta), true);
    assertEquals("Strike: ATM", dCall.getDerivative(0) + dPut.getDerivative(0), 0.0, 1e-8);
  }

}<|MERGE_RESOLUTION|>--- conflicted
+++ resolved
@@ -86,12 +86,7 @@
    * Tests the strikes computations.
    */
   public void strike() {
-<<<<<<< HEAD
-    double[] strike = SMILE.getStrike(FORWARD).toArray();
-    BlackPriceFunction function = new BlackPriceFunction();
-=======
     double[] strike = SMILE.getStrike(FORWARD).toArrayUnsafe();
->>>>>>> 3be9489c
     DoubleArray volatility = SMILE.getVolatility();
     int nbDelta = DELTA.size();
     for (int loopdelta = 0; loopdelta < nbDelta; loopdelta++) {
