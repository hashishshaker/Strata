/**
 * Copyright (C) 2016 - present by OpenGamma Inc. and the OpenGamma group of companies
 *
 * Please see distribution for license.
 */
package com.opengamma.strata.pricer.bond;

import static com.opengamma.strata.basics.currency.Currency.GBP;
import static com.opengamma.strata.basics.currency.Currency.JPY;
import static com.opengamma.strata.basics.currency.Currency.USD;
import static com.opengamma.strata.basics.date.DayCounts.ACT_ACT_ICMA;
import static com.opengamma.strata.basics.date.DayCounts.NL_365;
import static com.opengamma.strata.basics.date.HolidayCalendarIds.GBLO;
import static com.opengamma.strata.basics.date.HolidayCalendarIds.JPTO;
import static com.opengamma.strata.basics.date.HolidayCalendarIds.USNY;
import static com.opengamma.strata.basics.index.PriceIndices.GB_RPI;
import static com.opengamma.strata.basics.index.PriceIndices.JP_CPI_EXF;
import static com.opengamma.strata.basics.index.PriceIndices.US_CPI_U;
import static com.opengamma.strata.market.value.CompoundedRateType.CONTINUOUS;
import static com.opengamma.strata.market.value.CompoundedRateType.PERIODIC;
import static com.opengamma.strata.product.bond.CapitalIndexedBondYieldConvention.INDEX_LINKED_FLOAT;
import static com.opengamma.strata.product.bond.CapitalIndexedBondYieldConvention.JAPAN_IL_COMPOUND;
import static com.opengamma.strata.product.bond.CapitalIndexedBondYieldConvention.JAPAN_IL_SIMPLE;
import static com.opengamma.strata.product.bond.CapitalIndexedBondYieldConvention.UK_IL_BOND;
import static com.opengamma.strata.product.bond.CapitalIndexedBondYieldConvention.US_IL_REAL;
import static com.opengamma.strata.product.swap.PriceIndexCalculationMethod.INTERPOLATED;
import static com.opengamma.strata.product.swap.PriceIndexCalculationMethod.INTERPOLATED_JAPAN;
import static com.opengamma.strata.product.swap.PriceIndexCalculationMethod.MONTHLY;
import static org.testng.Assert.assertEquals;
import static org.testng.Assert.assertTrue;

import java.time.LocalDate;
import java.time.Period;

import org.testng.annotations.Test;

import com.opengamma.strata.basics.currency.CurrencyAmount;
import com.opengamma.strata.basics.currency.MultiCurrencyAmount;
import com.opengamma.strata.basics.date.BusinessDayAdjustment;
import com.opengamma.strata.basics.date.BusinessDayConventions;
import com.opengamma.strata.basics.date.DaysAdjustment;
import com.opengamma.strata.basics.market.ReferenceData;
import com.opengamma.strata.basics.market.StandardId;
import com.opengamma.strata.basics.schedule.Frequency;
import com.opengamma.strata.basics.schedule.PeriodicSchedule;
import com.opengamma.strata.basics.schedule.RollConventions;
import com.opengamma.strata.basics.schedule.Schedule;
import com.opengamma.strata.basics.schedule.StubConvention;
import com.opengamma.strata.basics.value.ValueSchedule;
import com.opengamma.strata.collect.timeseries.LocalDateDoubleTimeSeries;
import com.opengamma.strata.market.curve.CurveCurrencyParameterSensitivities;
import com.opengamma.strata.market.sensitivity.PointSensitivities;
import com.opengamma.strata.market.value.CompoundedRateType;
import com.opengamma.strata.market.view.IssuerCurveDiscountFactors;
import com.opengamma.strata.pricer.impl.bond.DiscountingCapitalIndexedBondPaymentPeriodPricer;
import com.opengamma.strata.pricer.rate.ImmutableRatesProvider;
import com.opengamma.strata.pricer.rate.LegalEntityDiscountingProvider;
import com.opengamma.strata.pricer.rate.RateObservationFn;
import com.opengamma.strata.pricer.sensitivity.RatesFiniteDifferenceSensitivityCalculator;
import com.opengamma.strata.product.SecurityId;
import com.opengamma.strata.product.bond.CapitalIndexedBond;
import com.opengamma.strata.product.bond.CapitalIndexedBondPaymentPeriod;
import com.opengamma.strata.product.bond.ResolvedCapitalIndexedBond;
import com.opengamma.strata.product.rate.RateObservation;
import com.opengamma.strata.product.swap.InflationRateCalculation;

/**
 * Test {@link DiscountingCapitalIndexedBondProductPricer}.
 */
@Test
public class DiscountingCapitalIndexedBondProductPricerTest {

  private static final ReferenceData REF_DATA = ReferenceData.standard();
  private static final double NOTIONAL = 10_000_000d;
  private static final double START_INDEX = 198.47742;
  private static final double REAL_COUPON_VALUE = 0.01;
  private static final ValueSchedule REAL_COUPON = ValueSchedule.of(REAL_COUPON_VALUE);
  private static final InflationRateCalculation RATE_CALC = InflationRateCalculation.builder()
      .gearing(REAL_COUPON)
      .index(US_CPI_U)
      .lag(Period.ofMonths(3))
<<<<<<< HEAD
      .indexCalculationMethod(INTERPOLATED)
=======
      .interpolated(true)
      .firstIndexValue(START_INDEX)
>>>>>>> 1a72fd64
      .build();
  private static final BusinessDayAdjustment EX_COUPON_ADJ =
      BusinessDayAdjustment.of(BusinessDayConventions.PRECEDING, USNY);
  private static final DaysAdjustment SETTLE_OFFSET = DaysAdjustment.ofBusinessDays(2, USNY);
  private static final StandardId LEGAL_ENTITY = CapitalIndexedBondCurveDataSet.getIssuerId();
  private static final LocalDate START = LocalDate.of(2006, 1, 15);
  private static final LocalDate END = LocalDate.of(2016, 1, 15);
  private static final Frequency FREQUENCY = Frequency.P6M;
  private static final BusinessDayAdjustment BUSINESS_ADJUST =
      BusinessDayAdjustment.of(BusinessDayConventions.FOLLOWING, USNY);
  private static final PeriodicSchedule SCHEDULE =
      PeriodicSchedule.of(START, END, FREQUENCY, BUSINESS_ADJUST, StubConvention.NONE, RollConventions.NONE);
  private static final SecurityId SECURITY_ID = SecurityId.of("OG-Ticker", "BOND1");
  private static final ResolvedCapitalIndexedBond PRODUCT = CapitalIndexedBond.builder()
      .securityId(SECURITY_ID)
      .notional(NOTIONAL)
      .currency(USD)
      .dayCount(ACT_ACT_ICMA)
      .rateCalculation(RATE_CALC)
      .legalEntityId(LEGAL_ENTITY)
      .yieldConvention(US_IL_REAL)
      .settlementDateOffset(SETTLE_OFFSET)
      .accrualSchedule(SCHEDULE)
      .build()
      .resolve(REF_DATA);
  private static final DaysAdjustment EX_COUPON = DaysAdjustment.ofCalendarDays(-5, EX_COUPON_ADJ);
  private static final ResolvedCapitalIndexedBond PRODUCT_EX_COUPON = CapitalIndexedBond.builder()
      .securityId(SECURITY_ID)
      .notional(NOTIONAL)
      .currency(USD)
      .dayCount(ACT_ACT_ICMA)
      .rateCalculation(RATE_CALC)
      .legalEntityId(LEGAL_ENTITY)
      .yieldConvention(US_IL_REAL)
      .settlementDateOffset(SETTLE_OFFSET)
      .accrualSchedule(SCHEDULE)
      .exCouponPeriod(EX_COUPON)
      .build()
      .resolve(REF_DATA);
  // detachment date (for nonzero ex-coupon days) < valuation date < payment date
  private static final LocalDate VALUATION = LocalDate.of(2014, 7, 10);
  private static final LocalDateDoubleTimeSeries TS = CapitalIndexedBondCurveDataSet.getTimeSeries(VALUATION);
  private static final ImmutableRatesProvider RATES_PROVIDER =
      CapitalIndexedBondCurveDataSet.getRatesProvider(VALUATION, TS);
  private static final LegalEntityDiscountingProvider ISSUER_RATES_PROVIDER =
      CapitalIndexedBondCurveDataSet.getLegalEntityDiscountingProvider(VALUATION);
  private static final IssuerCurveDiscountFactors ISSUER_DISCOUNT_FACTORS =
      CapitalIndexedBondCurveDataSet.getIssuerCurveDiscountFactors(VALUATION);
  // valuation date = payment date
  private static final LocalDate VALUATION_ON_PAY = LocalDate.of(2014, 1, 15);
  private static final LocalDateDoubleTimeSeries TS_ON_PAY =
      CapitalIndexedBondCurveDataSet.getTimeSeries(VALUATION_ON_PAY);
  private static final ImmutableRatesProvider RATES_PROVIDER_ON_PAY =
      CapitalIndexedBondCurveDataSet.getRatesProvider(VALUATION_ON_PAY, TS_ON_PAY);

  private static final double Z_SPREAD = 0.015;
  private static final int PERIOD_PER_YEAR = 4;

  private static final double TOL = 1.0e-12;
  private static final double EPS = 1.0e-6;
  private static final DiscountingCapitalIndexedBondProductPricer PRICER = DiscountingCapitalIndexedBondProductPricer.DEFAULT;
  private static final DiscountingCapitalIndexedBondPaymentPeriodPricer PERIOD_PRICER =
      DiscountingCapitalIndexedBondPaymentPeriodPricer.DEFAULT;
  private static final RatesFiniteDifferenceSensitivityCalculator FD_CAL =
      new RatesFiniteDifferenceSensitivityCalculator(EPS);

  //-------------------------------------------------------------------------
  public void test_getter() {
    assertEquals(PRICER.getPeriodPricer(), PERIOD_PRICER);
  }

  //-------------------------------------------------------------------------
  public void test_presentValue() {
    CurrencyAmount computed = PRICER.presentValue(PRODUCT, RATES_PROVIDER, ISSUER_RATES_PROVIDER);
    double expected = PERIOD_PRICER.presentValue(PRODUCT.getNominalPayment(), RATES_PROVIDER, ISSUER_DISCOUNT_FACTORS);
    int size = PRODUCT.getPeriodicPayments().size();
    for (int i = 16; i < size; ++i) {
      CapitalIndexedBondPaymentPeriod payment = PRODUCT.getPeriodicPayments().get(i);
      expected += PERIOD_PRICER.presentValue(payment, RATES_PROVIDER, ISSUER_DISCOUNT_FACTORS);
    }
    assertEquals(computed.getAmount(), expected, TOL * NOTIONAL);
  }

  public void test_presentValue_exCoupon() {
    CurrencyAmount computed = PRICER.presentValue(PRODUCT_EX_COUPON, RATES_PROVIDER, ISSUER_RATES_PROVIDER);
    double expected = PERIOD_PRICER.presentValue(
        PRODUCT_EX_COUPON.getNominalPayment(), RATES_PROVIDER, ISSUER_DISCOUNT_FACTORS);
    int size = PRODUCT_EX_COUPON.getPeriodicPayments().size();
    for (int i = 17; i < size; ++i) { // in ex-coupon period
      CapitalIndexedBondPaymentPeriod payment = PRODUCT_EX_COUPON.getPeriodicPayments().get(i);
      expected += PERIOD_PRICER.presentValue(payment, RATES_PROVIDER, ISSUER_DISCOUNT_FACTORS);
    }
    assertEquals(computed.getAmount(), expected, TOL * NOTIONAL);
  }

  public void test_presentValueWithZSpread() {
    CurrencyAmount computed = PRICER.presentValueWithZSpread(
        PRODUCT, RATES_PROVIDER, ISSUER_RATES_PROVIDER, Z_SPREAD, PERIODIC, PERIOD_PER_YEAR);
    double expected = PERIOD_PRICER.presentValueWithZSpread(PRODUCT.getNominalPayment(), RATES_PROVIDER,
        ISSUER_DISCOUNT_FACTORS, Z_SPREAD, PERIODIC, PERIOD_PER_YEAR);
    int size = PRODUCT.getPeriodicPayments().size();
    for (int i = 16; i < size; ++i) {
      CapitalIndexedBondPaymentPeriod payment = PRODUCT.getPeriodicPayments().get(i);
      expected += PERIOD_PRICER.presentValueWithZSpread(
          payment, RATES_PROVIDER, ISSUER_DISCOUNT_FACTORS, Z_SPREAD, PERIODIC, PERIOD_PER_YEAR);
    }
    assertEquals(computed.getAmount(), expected, TOL * NOTIONAL);
  }

  public void test_presentValueWithZSpread_exCoupon() {
    CurrencyAmount computed = PRICER.presentValueWithZSpread(
        PRODUCT_EX_COUPON, RATES_PROVIDER, ISSUER_RATES_PROVIDER, Z_SPREAD, CONTINUOUS, 0);
    double expected = PERIOD_PRICER.presentValueWithZSpread(
        PRODUCT_EX_COUPON.getNominalPayment(), RATES_PROVIDER, ISSUER_DISCOUNT_FACTORS, Z_SPREAD, CONTINUOUS, 0);
    int size = PRODUCT_EX_COUPON.getPeriodicPayments().size();
    for (int i = 17; i < size; ++i) {  // in ex-coupon period
      CapitalIndexedBondPaymentPeriod payment = PRODUCT_EX_COUPON.getPeriodicPayments().get(i);
      expected += PERIOD_PRICER.presentValueWithZSpread(
          payment, RATES_PROVIDER, ISSUER_DISCOUNT_FACTORS, Z_SPREAD, CONTINUOUS, 0);
    }
    assertEquals(computed.getAmount(), expected, TOL * NOTIONAL);
  }

  //-------------------------------------------------------------------------
  public void test_presentValueSensitivity() {
    PointSensitivities point = PRICER.presentValueSensitivity(PRODUCT, RATES_PROVIDER, ISSUER_RATES_PROVIDER).build();
    CurveCurrencyParameterSensitivities computed1 = RATES_PROVIDER.curveParameterSensitivity(point);
    CurveCurrencyParameterSensitivities computed2 = ISSUER_RATES_PROVIDER.curveParameterSensitivity(point);
    CurveCurrencyParameterSensitivities expected = fdPvSensitivity(PRODUCT, RATES_PROVIDER, ISSUER_RATES_PROVIDER);
    assertTrue(expected.equalWithTolerance(computed1.combinedWith(computed2), EPS * NOTIONAL));
  }

  public void test_presentValueSensitivity_exCoupon() {
    PointSensitivities point =
        PRICER.presentValueSensitivity(PRODUCT_EX_COUPON, RATES_PROVIDER, ISSUER_RATES_PROVIDER).build();
    CurveCurrencyParameterSensitivities computed1 = RATES_PROVIDER.curveParameterSensitivity(point);
    CurveCurrencyParameterSensitivities computed2 = ISSUER_RATES_PROVIDER.curveParameterSensitivity(point);
    CurveCurrencyParameterSensitivities expected =
        fdPvSensitivity(PRODUCT_EX_COUPON, RATES_PROVIDER, ISSUER_RATES_PROVIDER);
    assertTrue(expected.equalWithTolerance(computed1.combinedWith(computed2), EPS * NOTIONAL));
  }

  public void test_presentValueSensitivityWithZSpread() {
    PointSensitivities point = PRICER.presentValueSensitivityWithZSpread(
        PRODUCT, RATES_PROVIDER, ISSUER_RATES_PROVIDER, Z_SPREAD, CONTINUOUS, 0).build();
    CurveCurrencyParameterSensitivities computed1 = RATES_PROVIDER.curveParameterSensitivity(point);
    CurveCurrencyParameterSensitivities computed2 = ISSUER_RATES_PROVIDER.curveParameterSensitivity(point);
    CurveCurrencyParameterSensitivities expected = fdPvSensitivityWithZSpread(
        PRODUCT, RATES_PROVIDER, ISSUER_RATES_PROVIDER, Z_SPREAD, CONTINUOUS, 0);
    assertTrue(expected.equalWithTolerance(computed1.combinedWith(computed2), EPS * NOTIONAL));
  }

  public void test_presentValueSensitivityWithZSpread_exCoupon() {
    PointSensitivities point = PRICER.presentValueSensitivityWithZSpread(
        PRODUCT_EX_COUPON, RATES_PROVIDER, ISSUER_RATES_PROVIDER, Z_SPREAD, PERIODIC, PERIOD_PER_YEAR).build();
    CurveCurrencyParameterSensitivities computed1 = RATES_PROVIDER.curveParameterSensitivity(point);
    CurveCurrencyParameterSensitivities computed2 = ISSUER_RATES_PROVIDER.curveParameterSensitivity(point);
    CurveCurrencyParameterSensitivities expected = fdPvSensitivityWithZSpread(
        PRODUCT_EX_COUPON, RATES_PROVIDER, ISSUER_RATES_PROVIDER, Z_SPREAD, PERIODIC, PERIOD_PER_YEAR);
    assertTrue(expected.equalWithTolerance(computed1.combinedWith(computed2), EPS * NOTIONAL));
  }

  //-------------------------------------------------------------------------
  public void test_zSpreadFromCurvesAndPV() {
    CurrencyAmount pv = PRICER.presentValueWithZSpread(
        PRODUCT, RATES_PROVIDER, ISSUER_RATES_PROVIDER, Z_SPREAD, PERIODIC, PERIOD_PER_YEAR);
    double computed = PRICER.zSpreadFromCurvesAndPV(
        PRODUCT, RATES_PROVIDER, ISSUER_RATES_PROVIDER, REF_DATA, pv, PERIODIC, PERIOD_PER_YEAR);
    assertEquals(computed, Z_SPREAD, TOL);
  }

  public void test_zSpreadFromCurvesAndPV_exCoupon() {
    CurrencyAmount pv = PRICER.presentValueWithZSpread(
        PRODUCT_EX_COUPON, RATES_PROVIDER, ISSUER_RATES_PROVIDER, Z_SPREAD, CONTINUOUS, 0);
    double computed = PRICER.zSpreadFromCurvesAndPV(
        PRODUCT_EX_COUPON, RATES_PROVIDER, ISSUER_RATES_PROVIDER, REF_DATA, pv, CONTINUOUS, 0);
    assertEquals(computed, Z_SPREAD, TOL);
  }

  //-------------------------------------------------------------------------
  public void test_dirtyNominalPriceFromCurves() {
    double computed = PRICER.dirtyNominalPriceFromCurves(
        PRODUCT, RATES_PROVIDER, ISSUER_RATES_PROVIDER, REF_DATA);
    LocalDate settlement = SETTLE_OFFSET.adjust(VALUATION, REF_DATA);
    double df =
        ISSUER_RATES_PROVIDER.repoCurveDiscountFactors(SECURITY_ID, LEGAL_ENTITY, USD).discountFactor(settlement);
    double expected =
        PRICER.presentValue(PRODUCT, RATES_PROVIDER, ISSUER_RATES_PROVIDER, settlement).getAmount() / NOTIONAL / df;
    assertEquals(computed, expected, TOL);
  }

  public void test_dirtyNominalPriceFromCurves_exCoupon() {
    double computed = PRICER.dirtyNominalPriceFromCurves(
        PRODUCT_EX_COUPON, RATES_PROVIDER, ISSUER_RATES_PROVIDER, REF_DATA);
    LocalDate settlement = SETTLE_OFFSET.adjust(VALUATION, REF_DATA);
    double df =
        ISSUER_RATES_PROVIDER.repoCurveDiscountFactors(SECURITY_ID, LEGAL_ENTITY, USD).discountFactor(settlement);
    double expected =
        PRICER.presentValue(PRODUCT_EX_COUPON, RATES_PROVIDER, ISSUER_RATES_PROVIDER, settlement).getAmount() / NOTIONAL / df;
    assertEquals(computed, expected, TOL);
  }

  public void test_dirtyNominalPriceFromCurvesWithZSpread() {
    double computed = PRICER.dirtyNominalPriceFromCurvesWithZSpread(
        PRODUCT, RATES_PROVIDER, ISSUER_RATES_PROVIDER, REF_DATA, Z_SPREAD, CONTINUOUS, 0);
    LocalDate settlement = SETTLE_OFFSET.adjust(VALUATION, REF_DATA);
    double df =
        ISSUER_RATES_PROVIDER.repoCurveDiscountFactors(SECURITY_ID, LEGAL_ENTITY, USD).discountFactor(settlement);
    double expected = PRICER.presentValueWithZSpread(PRODUCT, RATES_PROVIDER, ISSUER_RATES_PROVIDER, settlement,
        Z_SPREAD, CONTINUOUS, 0).getAmount() / NOTIONAL / df;
    assertEquals(computed, expected, TOL);
  }

  public void test_dirtyNominalPriceFromCurvesWithZSpread_exCoupon() {
    double computed = PRICER.dirtyNominalPriceFromCurvesWithZSpread(
        PRODUCT_EX_COUPON, RATES_PROVIDER, ISSUER_RATES_PROVIDER, REF_DATA, Z_SPREAD, PERIODIC, PERIOD_PER_YEAR);
    LocalDate settlement = SETTLE_OFFSET.adjust(VALUATION, REF_DATA);
    double df =
        ISSUER_RATES_PROVIDER.repoCurveDiscountFactors(SECURITY_ID, LEGAL_ENTITY, USD).discountFactor(settlement);
    double expected = PRICER.presentValueWithZSpread(PRODUCT_EX_COUPON, RATES_PROVIDER, ISSUER_RATES_PROVIDER, settlement,
        Z_SPREAD, PERIODIC, PERIOD_PER_YEAR).getAmount() / NOTIONAL / df;
    assertEquals(computed, expected, TOL);
  }

  //-------------------------------------------------------------------------
  public void test_dirtyPriceNominalPriceFromCurvesSensitivity() {
    PointSensitivities point = PRICER.dirtyNominalPriceSensitivity(
        PRODUCT, RATES_PROVIDER, ISSUER_RATES_PROVIDER, REF_DATA).build();
    CurveCurrencyParameterSensitivities computed1 = RATES_PROVIDER.curveParameterSensitivity(point);
    CurveCurrencyParameterSensitivities computed2 = ISSUER_RATES_PROVIDER.curveParameterSensitivity(point);
    CurveCurrencyParameterSensitivities expected =
        fdPriceSensitivity(PRODUCT, RATES_PROVIDER, ISSUER_RATES_PROVIDER);
    assertTrue(expected.equalWithTolerance(computed1.combinedWith(computed2), EPS * NOTIONAL));
  }

  public void test_dirtyPriceNominalPriceFromCurvesSensitivity_exCoupon() {
    PointSensitivities point = PRICER.dirtyNominalPriceSensitivity(
        PRODUCT_EX_COUPON, RATES_PROVIDER, ISSUER_RATES_PROVIDER, REF_DATA).build();
    CurveCurrencyParameterSensitivities computed1 = RATES_PROVIDER.curveParameterSensitivity(point);
    CurveCurrencyParameterSensitivities computed2 = ISSUER_RATES_PROVIDER.curveParameterSensitivity(point);
    CurveCurrencyParameterSensitivities expected =
        fdPriceSensitivity(PRODUCT_EX_COUPON, RATES_PROVIDER, ISSUER_RATES_PROVIDER);
    assertTrue(expected.equalWithTolerance(computed1.combinedWith(computed2), EPS * NOTIONAL));
  }

  public void test_dirtyPriceNominalPriceFromCurvesSensitivityWithZSpread() {
    PointSensitivities point = PRICER.dirtyNominalPriceSensitivityWithZSpread(
        PRODUCT, RATES_PROVIDER, ISSUER_RATES_PROVIDER, REF_DATA, Z_SPREAD, PERIODIC, PERIOD_PER_YEAR).build();
    CurveCurrencyParameterSensitivities computed1 = RATES_PROVIDER.curveParameterSensitivity(point);
    CurveCurrencyParameterSensitivities computed2 = ISSUER_RATES_PROVIDER.curveParameterSensitivity(point);
    CurveCurrencyParameterSensitivities expected = fdPriceSensitivityWithZSpread(
        PRODUCT, RATES_PROVIDER, ISSUER_RATES_PROVIDER, Z_SPREAD, PERIODIC, PERIOD_PER_YEAR);
    assertTrue(expected.equalWithTolerance(computed1.combinedWith(computed2), EPS * NOTIONAL));
  }

  public void test_dirtyPriceNominalPriceFromCurvesSensitivityWithZSpread_exCoupon() {
    PointSensitivities point = PRICER.dirtyNominalPriceSensitivityWithZSpread(
        PRODUCT_EX_COUPON, RATES_PROVIDER, ISSUER_RATES_PROVIDER, REF_DATA, Z_SPREAD, CONTINUOUS, 0).build();
    CurveCurrencyParameterSensitivities computed1 = RATES_PROVIDER.curveParameterSensitivity(point);
    CurveCurrencyParameterSensitivities computed2 = ISSUER_RATES_PROVIDER.curveParameterSensitivity(point);
    CurveCurrencyParameterSensitivities expected = fdPriceSensitivityWithZSpread(
        PRODUCT_EX_COUPON, RATES_PROVIDER, ISSUER_RATES_PROVIDER, Z_SPREAD, CONTINUOUS, 0);
    assertTrue(expected.equalWithTolerance(computed1.combinedWith(computed2), EPS * NOTIONAL));
  }

  //-------------------------------------------------------------------------
  public void test_currencyExposure() {
    MultiCurrencyAmount computed = PRICER.currencyExposure(PRODUCT, RATES_PROVIDER, ISSUER_RATES_PROVIDER, VALUATION);
    PointSensitivities point = PRICER.presentValueSensitivity(PRODUCT, RATES_PROVIDER, ISSUER_RATES_PROVIDER).build();
    MultiCurrencyAmount expected = RATES_PROVIDER.currencyExposure(point)
        .plus(PRICER.presentValue(PRODUCT, RATES_PROVIDER, ISSUER_RATES_PROVIDER));
    assertEquals(computed.getCurrencies().size(), 1);
    assertEquals(computed.getAmount(USD).getAmount(), expected.getAmount(USD).getAmount(), NOTIONAL * TOL);
  }

  public void test_currencyExposure_exCoupon() {
    MultiCurrencyAmount computed =
        PRICER.currencyExposure(PRODUCT_EX_COUPON, RATES_PROVIDER, ISSUER_RATES_PROVIDER, VALUATION);
    PointSensitivities point =
        PRICER.presentValueSensitivity(PRODUCT_EX_COUPON, RATES_PROVIDER, ISSUER_RATES_PROVIDER).build();
    MultiCurrencyAmount expected = RATES_PROVIDER.currencyExposure(point)
        .plus(PRICER.presentValue(PRODUCT_EX_COUPON, RATES_PROVIDER, ISSUER_RATES_PROVIDER));
    assertEquals(computed.getCurrencies().size(), 1);
    assertEquals(computed.getAmount(USD).getAmount(), expected.getAmount(USD).getAmount(), NOTIONAL * TOL);
  }

  public void test_currencyExposureWithZSpread() {
    MultiCurrencyAmount computed = PRICER.currencyExposureWithZSpread(
        PRODUCT, RATES_PROVIDER, ISSUER_RATES_PROVIDER, VALUATION, Z_SPREAD, CONTINUOUS, 0);
    PointSensitivities point = PRICER.presentValueSensitivityWithZSpread(
        PRODUCT, RATES_PROVIDER, ISSUER_RATES_PROVIDER, Z_SPREAD, CONTINUOUS, 0).build();
    MultiCurrencyAmount expected = RATES_PROVIDER.currencyExposure(point).plus(
        PRICER.presentValueWithZSpread(PRODUCT, RATES_PROVIDER, ISSUER_RATES_PROVIDER, Z_SPREAD, CONTINUOUS, 0));
    assertEquals(computed.getCurrencies().size(), 1);
    assertEquals(computed.getAmount(USD).getAmount(), expected.getAmount(USD).getAmount(), NOTIONAL * TOL);
  }

  public void test_currencyExposureWithZSpread_exCoupon() {
    MultiCurrencyAmount computed = PRICER.currencyExposureWithZSpread(
        PRODUCT_EX_COUPON, RATES_PROVIDER, ISSUER_RATES_PROVIDER, VALUATION, Z_SPREAD, PERIODIC, PERIOD_PER_YEAR);
    PointSensitivities point = PRICER.presentValueSensitivityWithZSpread(
        PRODUCT_EX_COUPON, RATES_PROVIDER, ISSUER_RATES_PROVIDER, Z_SPREAD, PERIODIC, PERIOD_PER_YEAR).build();
    MultiCurrencyAmount expected = RATES_PROVIDER.currencyExposure(point).plus(PRICER.presentValueWithZSpread(
        PRODUCT_EX_COUPON, RATES_PROVIDER, ISSUER_RATES_PROVIDER, Z_SPREAD, PERIODIC, PERIOD_PER_YEAR));
    assertEquals(computed.getCurrencies().size(), 1);
    assertEquals(computed.getAmount(USD).getAmount(), expected.getAmount(USD).getAmount(), NOTIONAL * TOL);
  }

  //-------------------------------------------------------------------------
  public void test_currentCash() {
    CurrencyAmount computed = PRICER.currentCash(PRODUCT, RATES_PROVIDER, VALUATION);
    assertEquals(computed.getAmount(), 0d);
  }

  public void test_currentCash_exCoupon() {
    CurrencyAmount computed = PRICER.currentCash(PRODUCT_EX_COUPON, RATES_PROVIDER, VALUATION);
    assertEquals(computed.getAmount(), 0d);
  }

  public void test_currentCash_onPayment() {
    CurrencyAmount computed = PRICER.currentCash(PRODUCT, RATES_PROVIDER_ON_PAY, VALUATION_ON_PAY.minusDays(7));
    double expected = PERIOD_PRICER.forecastValue(PRODUCT.getPeriodicPayments().get(15), RATES_PROVIDER_ON_PAY);
    assertEquals(computed.getAmount(), expected);
  }

  public void test_currentCash_onPayment_exCoupon() {
    CurrencyAmount computed = PRICER.currentCash(PRODUCT_EX_COUPON, RATES_PROVIDER_ON_PAY, VALUATION_ON_PAY);
    assertEquals(computed.getAmount(), 0d);
  }

  //-------------------------------------------------------------------------
  public void test_dirtyPriceFromStandardYield() {
    double yield = 0.0175;
    LocalDate standardSettle = SETTLE_OFFSET.adjust(VALUATION, REF_DATA);
    double computed = PRICER.dirtyPriceFromStandardYield(PRODUCT, RATES_PROVIDER, standardSettle, yield);
    Schedule sch = SCHEDULE.createSchedule(REF_DATA).toUnadjusted();
    CapitalIndexedBondPaymentPeriod period = PRODUCT.getPeriodicPayments().get(16);
    double factorPeriod =
        ACT_ACT_ICMA.relativeYearFraction(period.getUnadjustedStartDate(), period.getUnadjustedEndDate(), sch);
    double factorSpot = ACT_ACT_ICMA.relativeYearFraction(period.getUnadjustedStartDate(), standardSettle, sch);
    double factorToNext = (factorPeriod - factorSpot) / factorPeriod;
    double dscFactor = 1d / (1d + 0.5 * yield);
    double expected = Math.pow(dscFactor, 3);
    for (int i = 0; i < 4; ++i) {
      expected += REAL_COUPON_VALUE * Math.pow(dscFactor, i);
    }
    expected *= Math.pow(dscFactor, factorToNext);
    assertEquals(computed, expected, TOL);
  }

  public void test_modifiedDurationFromStandardYield() {
    double yield = 0.0175;
    LocalDate standardSettle = SETTLE_OFFSET.adjust(VALUATION, REF_DATA);
    double computed =
        PRICER.modifiedDurationFromStandardYield(PRODUCT_EX_COUPON, RATES_PROVIDER, standardSettle, yield);
    double price = PRICER.dirtyPriceFromStandardYield(PRODUCT_EX_COUPON, RATES_PROVIDER, standardSettle, yield);
    double up = PRICER.dirtyPriceFromStandardYield(PRODUCT_EX_COUPON, RATES_PROVIDER, standardSettle, yield + EPS);
    double dw = PRICER.dirtyPriceFromStandardYield(PRODUCT_EX_COUPON, RATES_PROVIDER, standardSettle, yield - EPS);
    double expected = -0.5 * (up - dw) / price / EPS;
    assertEquals(computed, expected, EPS);

  }

  public void test_convexityFromStandardYield() {
    double yield = 0.0175;
    LocalDate standardSettle = SETTLE_OFFSET.adjust(VALUATION, REF_DATA);
    double computed = PRICER.convexityFromStandardYield(PRODUCT_EX_COUPON, RATES_PROVIDER, standardSettle, yield);
    double md = PRICER.modifiedDurationFromStandardYield(PRODUCT_EX_COUPON, RATES_PROVIDER, standardSettle, yield);
    double up = PRICER.modifiedDurationFromStandardYield(PRODUCT_EX_COUPON, RATES_PROVIDER, standardSettle, yield + EPS);
    double dw = PRICER.modifiedDurationFromStandardYield(PRODUCT_EX_COUPON, RATES_PROVIDER, standardSettle, yield - EPS);
    double expected = -0.5 * (up - dw) / EPS + md * md;
    assertEquals(computed, expected, EPS);
    double computed1 = PRICER.convexityFromStandardYield(PRODUCT, RATES_PROVIDER, VALUATION, yield);
    double md1 = PRICER.modifiedDurationFromStandardYield(PRODUCT, RATES_PROVIDER, VALUATION, yield);
    double up1 = PRICER.modifiedDurationFromStandardYield(PRODUCT, RATES_PROVIDER, VALUATION, yield + EPS);
    double dw1 = PRICER.modifiedDurationFromStandardYield(PRODUCT, RATES_PROVIDER, VALUATION, yield - EPS);
    double expected1 = -0.5 * (up1 - dw1) / EPS + md1 * md1;
    assertEquals(computed1, expected1, EPS);
  }

  //-------------------------------------------------------------------------
  public void test_accruedInterest() {
    LocalDate refDate = LocalDate.of(2014, 6, 10);
    double computed = PRODUCT.accruedInterest(refDate);
    Schedule sch = SCHEDULE.createSchedule(REF_DATA).toUnadjusted();
    CapitalIndexedBondPaymentPeriod period = PRODUCT.getPeriodicPayments().get(16);
    double factor = ACT_ACT_ICMA.relativeYearFraction(period.getUnadjustedStartDate(), refDate, sch);
    assertEquals(computed, factor * REAL_COUPON_VALUE * NOTIONAL * 2d, TOL * REAL_COUPON_VALUE * NOTIONAL);
  }

  public void test_accruedInterest_onPayment() {
    CapitalIndexedBondPaymentPeriod period = PRODUCT.getPeriodicPayments().get(16);
    LocalDate refDate = period.getPaymentDate();
    double computed = PRODUCT.accruedInterest(refDate);
    assertEquals(computed, 0d, TOL * REAL_COUPON_VALUE * NOTIONAL);
  }

  public void test_accruedInterest_before() {
    LocalDate refDate = LocalDate.of(2003, 1, 22);
    double computed = PRODUCT.accruedInterest(refDate);
    assertEquals(computed, 0d, TOL * REAL_COUPON_VALUE * NOTIONAL);
  }

  public void test_accruedInterest_exCoupon_in() {
    CapitalIndexedBondPaymentPeriod period = PRODUCT_EX_COUPON.getPeriodicPayments().get(16);
    LocalDate refDate = period.getDetachmentDate();
    double computed = PRODUCT_EX_COUPON.accruedInterest(refDate);
    Schedule sch = SCHEDULE.createSchedule(REF_DATA).toUnadjusted();
    double factor = ACT_ACT_ICMA.relativeYearFraction(period.getUnadjustedStartDate(), refDate, sch);
    double factorTotal =
        ACT_ACT_ICMA.relativeYearFraction(period.getUnadjustedStartDate(), period.getUnadjustedEndDate(), sch);
    assertEquals(computed, (factor - factorTotal) * REAL_COUPON_VALUE * NOTIONAL * 2d,
        TOL * REAL_COUPON_VALUE * NOTIONAL);
  }

  public void test_accruedInterest_exCoupon_out() {
    LocalDate refDate = LocalDate.of(2014, 6, 10);
    CapitalIndexedBondPaymentPeriod period = PRODUCT_EX_COUPON.getPeriodicPayments().get(16);
    double computed = PRODUCT_EX_COUPON.accruedInterest(refDate);
    Schedule sch = SCHEDULE.createSchedule(REF_DATA).toUnadjusted();
    double factor = ACT_ACT_ICMA.relativeYearFraction(period.getUnadjustedStartDate(), refDate, sch);
    assertEquals(computed, factor * REAL_COUPON_VALUE * NOTIONAL * 2d, TOL * REAL_COUPON_VALUE * NOTIONAL);
  }

  //-------------------------------------------------------------------------
  public void test_cleanRealPrice_dirtyRealPrice() {
    double dirtyRealPrice = 1.055;
    LocalDate refDate = LocalDate.of(2014, 6, 10);
    double cleanRealPrice = PRICER.cleanRealPriceFromDirtyRealPrice(PRODUCT, refDate, dirtyRealPrice);
    double expected = dirtyRealPrice - PRODUCT.accruedInterest(refDate) / NOTIONAL;
    assertEquals(cleanRealPrice, expected, TOL);
    assertEquals(PRICER.dirtyRealPriceFromCleanRealPrice(PRODUCT, refDate, cleanRealPrice), dirtyRealPrice, TOL);
  }

  public void test_realPrice_nominalPrice_settleBefore() {
    double realPrice = 1.055;
    LocalDate refDate = LocalDate.of(2014, 6, 10);
    double nominalPrice = PRICER.nominalPriceFromRealPrice(PRODUCT, RATES_PROVIDER_ON_PAY, refDate, realPrice);
    RateObservation obs = RATE_CALC.createRateObservation(refDate);
    double refRate = RateObservationFn.instance().rate(obs, null, null, RATES_PROVIDER_ON_PAY);
    double expected = realPrice * (refRate + 1d);
    assertEquals(nominalPrice, expected, TOL);
    assertEquals(PRICER.realPriceFromNominalPrice(PRODUCT, RATES_PROVIDER_ON_PAY, refDate, nominalPrice),
        realPrice, TOL);
  }

  public void test_realPrice_nominalPrice_settleAfter() {
    double realPrice = 1.055;
    LocalDate refDate = LocalDate.of(2014, 6, 10);
    double nominalPrice = PRICER.nominalPriceFromRealPrice(PRODUCT, RATES_PROVIDER, refDate, realPrice);
    RateObservation obs = RATE_CALC.createRateObservation(VALUATION);
    double refRate = RateObservationFn.instance().rate(obs, null, null, RATES_PROVIDER);
    double expected = realPrice * (refRate + 1d);
    assertEquals(nominalPrice, expected, TOL);
    assertEquals(PRICER.realPriceFromNominalPrice(PRODUCT, RATES_PROVIDER, refDate, nominalPrice), realPrice, TOL);
  }

  public void test_cleanNominalPrice_dirtyNominalPrice() {
    double dirtyNominalPrice = 1.055;
    LocalDate refDate = LocalDate.of(2014, 6, 10);
    double cleanNominalPrice =
        PRICER.cleanNominalPriceFromDirtyNominalPrice(PRODUCT, RATES_PROVIDER, refDate, dirtyNominalPrice);
    RateObservation obs = RATE_CALC.createRateObservation(VALUATION);
    double refRate = RateObservationFn.instance().rate(obs, null, null, RATES_PROVIDER);
    double expected = dirtyNominalPrice - PRODUCT.accruedInterest(refDate) * (refRate + 1d) / NOTIONAL;
    assertEquals(cleanNominalPrice, expected, TOL);
    assertEquals(PRICER.dirtyNominalPriceFromCleanNominalPrice(PRODUCT, RATES_PROVIDER, refDate, cleanNominalPrice),
        dirtyNominalPrice, TOL);
  }

  //-------------------------------------------------------------------------
  private static final double NTNL = 1_000_000d;
  private static final LocalDate VAL_DATE = LocalDate.of(2016, 2, 29);
  private static final ImmutableRatesProvider RATES_PROVS_US =
      CapitalIndexedBondCurveDataSet.getRatesProvider(VAL_DATE, CapitalIndexedBondCurveDataSet.getTimeSeries(VAL_DATE));
  private static final LegalEntityDiscountingProvider ISSUER_PROVS_US =
      CapitalIndexedBondCurveDataSet.getLegalEntityDiscountingProvider(VAL_DATE);

  private static final double START_INDEX_US = 218.085;
  private static final double CPN_VALUE_US = 0.0125 * 0.5;
  private static final ValueSchedule CPN_US = ValueSchedule.of(CPN_VALUE_US);
  private static final InflationRateCalculation RATE_CALC_US = InflationRateCalculation.builder()
      .gearing(CPN_US)
      .index(US_CPI_U)
      .lag(Period.ofMonths(3))
<<<<<<< HEAD
      .indexCalculationMethod(INTERPOLATED)
=======
      .interpolated(true)
      .firstIndexValue(START_INDEX_US)
>>>>>>> 1a72fd64
      .build();
  private static final LocalDate START_USD = LocalDate.of(2010, 7, 15);
  private static final LocalDate END_USD = LocalDate.of(2020, 7, 15);
  private static final DaysAdjustment SETTLE_OFFSET_US = DaysAdjustment.ofBusinessDays(1, USNY);
  private static final PeriodicSchedule SCHEDULE_US =
      PeriodicSchedule.of(START_USD, END_USD, FREQUENCY, BUSINESS_ADJUST, StubConvention.NONE, RollConventions.NONE);
  private static final ResolvedCapitalIndexedBond PRODUCT_US = CapitalIndexedBond.builder()
      .securityId(SECURITY_ID)
      .notional(NTNL)
      .currency(USD)
      .dayCount(ACT_ACT_ICMA)
      .rateCalculation(RATE_CALC_US)
      .legalEntityId(LEGAL_ENTITY)
      .yieldConvention(US_IL_REAL)
      .settlementDateOffset(SETTLE_OFFSET_US)
      .accrualSchedule(SCHEDULE_US)
      .build()
      .resolve(REF_DATA);
  private static final double YIELD_US = -0.00189;

  public void test_priceFromRealYield_us() {
    LocalDate standardSettle = PRODUCT_US.getSettlementDateOffset().adjust(VAL_DATE, REF_DATA);
    double computed = PRICER.cleanPriceFromRealYield(PRODUCT_US, RATES_PROVS_US, standardSettle, YIELD_US);
    assertEquals(computed, 1.06, 1.e-2);
    double computedSmall =
        PRICER.cleanPriceFromRealYield(PRODUCT_US, RATES_PROVS_US, standardSettle, 0.0);
    assertEquals(computedSmall, 1.05, 1.e-2);
    double dirtyPrice = PRICER.dirtyPriceFromRealYield(PRODUCT_US, RATES_PROVS_US, standardSettle, YIELD_US);
    double cleanPrice = PRICER.cleanRealPriceFromDirtyRealPrice(PRODUCT_US, standardSettle, dirtyPrice);
    assertEquals(computed, cleanPrice);
    double yieldRe = PRICER.realYieldFromDirtyPrice(PRODUCT_US, RATES_PROVS_US, standardSettle, dirtyPrice);
    assertEquals(yieldRe, YIELD_US, TOL);
  }

  public void test_modifiedDuration_convexity_us() {
    double eps = 1.0e-5;
    LocalDate standardSettle = PRODUCT_US.getSettlementDateOffset().adjust(VAL_DATE, REF_DATA);
    double mdComputed =
        PRICER.modifiedDurationFromRealYieldFiniteDifference(PRODUCT_US, RATES_PROVS_US, standardSettle, YIELD_US);
    double cvComputed =
        PRICER.convexityFromRealYieldFiniteDifference(PRODUCT_US, RATES_PROVS_US, standardSettle, YIELD_US);
    double price = PRICER.cleanPriceFromRealYield(PRODUCT_US, RATES_PROVS_US, standardSettle, YIELD_US);
    double up = PRICER.cleanPriceFromRealYield(PRODUCT_US, RATES_PROVS_US, standardSettle, YIELD_US + eps);
    double dw = PRICER.cleanPriceFromRealYield(PRODUCT_US, RATES_PROVS_US, standardSettle, YIELD_US - eps);
    assertEquals(mdComputed, 0.5 * (dw - up) / eps / price, eps);
    assertEquals(cvComputed, (up + dw - 2d * price) / price / eps / eps, eps);
  }

  public void test_realYieldFromCurves_us() {
    LocalDate standardSettle = PRODUCT_US.getSettlementDateOffset().adjust(VAL_DATE, REF_DATA);
    double computed = PRICER.realYieldFromCurves(PRODUCT_US, RATES_PROVS_US, ISSUER_PROVS_US, REF_DATA);
    double dirtyNominalPrice = PRICER.dirtyNominalPriceFromCurves(
        PRODUCT_US, RATES_PROVS_US, ISSUER_PROVS_US, REF_DATA);
    double dirtyRealPrice =
        PRICER.realPriceFromNominalPrice(PRODUCT_US, RATES_PROVS_US, standardSettle, dirtyNominalPrice);
    double expected = PRICER.realYieldFromDirtyPrice(PRODUCT_US, RATES_PROVS_US, standardSettle, dirtyRealPrice);
    assertEquals(computed, expected, TOL);
  }

  public void zSpreadFromCurvesAndCleanPrice_us() {
    LocalDate standardSettle = PRODUCT_US.getSettlementDateOffset().adjust(VAL_DATE, REF_DATA);
    double dirtyNominalPrice = PRICER.dirtyNominalPriceFromCurvesWithZSpread(
        PRODUCT_US, RATES_PROVS_US, ISSUER_PROVS_US, REF_DATA, Z_SPREAD, PERIODIC, PERIOD_PER_YEAR);
    double cleanRealPrice = PRICER.realPriceFromNominalPrice(PRODUCT_US, RATES_PROVS_US, standardSettle,
        PRICER.cleanNominalPriceFromDirtyNominalPrice(PRODUCT_US, RATES_PROVS_US, standardSettle, dirtyNominalPrice));
    double computed = PRICER.zSpreadFromCurvesAndCleanPrice(
        PRODUCT_US, RATES_PROVS_US, ISSUER_PROVS_US, REF_DATA, cleanRealPrice, PERIODIC, PERIOD_PER_YEAR);
    assertEquals(computed, Z_SPREAD, TOL);
  }

  public void test_accruedInterest_us() {
    double accPositive = PRODUCT_US.accruedInterest(LocalDate.of(2016, 7, 14));
    assertEquals(accPositive, 6216d, 1.0);
    double accZero = PRODUCT_US.accruedInterest(LocalDate.of(2016, 7, 15));
    assertEquals(accZero, 0d);
  }

  //-------------------------------------------------------------------------
  private static final LocalDate VAL_DATE_GB = LocalDate.of(2016, 3, 1);
  private static final ImmutableRatesProvider RATES_PROVS_GB = CapitalIndexedBondCurveDataSet.getRatesProviderGb(
      VAL_DATE_GB, CapitalIndexedBondCurveDataSet.getTimeSeriesGb(VAL_DATE_GB));
  private static final LegalEntityDiscountingProvider ISSUER_PROVS_GB =
      CapitalIndexedBondCurveDataSet.getLegalEntityDiscountingProviderGb(VAL_DATE_GB);

  private static final double START_INDEX_GOV = 82.966;
  private static final double CPN_VALUE_GOV = 0.025 * 0.5;
  private static final ValueSchedule CPN_GOV = ValueSchedule.of(CPN_VALUE_GOV);
  private static final InflationRateCalculation RATE_CALC_GOV = InflationRateCalculation.builder()
      .gearing(CPN_GOV)
      .index(GB_RPI)
      .lag(Period.ofMonths(8))
<<<<<<< HEAD
      .indexCalculationMethod(MONTHLY)
=======
      .interpolated(false)
      .firstIndexValue(START_INDEX_GOV)
>>>>>>> 1a72fd64
      .build();
  private static final LocalDate START_GOV = LocalDate.of(1983, 10, 16);
  private static final LocalDate END_GOV = LocalDate.of(2020, 4, 16);
  private static final BusinessDayAdjustment BUSINESS_ADJUST_GOV =
      BusinessDayAdjustment.of(BusinessDayConventions.FOLLOWING, GBLO);
  private static final DaysAdjustment SETTLE_OFFSET_GB = DaysAdjustment.ofBusinessDays(1, GBLO);
  private static final PeriodicSchedule SCHEDULE_GOV =
      PeriodicSchedule.of(START_GOV, END_GOV, FREQUENCY, BUSINESS_ADJUST_GOV, StubConvention.NONE, RollConventions.NONE);
  private static final BusinessDayAdjustment EX_COUPON_ADJ_GOV =
      BusinessDayAdjustment.of(BusinessDayConventions.PRECEDING, GBLO);
  private static final DaysAdjustment EX_COUPON_GOV = DaysAdjustment.ofCalendarDays(-8, EX_COUPON_ADJ_GOV);
  private static final ResolvedCapitalIndexedBond PRODUCT_GOV = CapitalIndexedBond.builder()
      .securityId(SECURITY_ID)
      .notional(NTNL)
      .currency(GBP)
      .dayCount(ACT_ACT_ICMA)
      .rateCalculation(RATE_CALC_GOV)
      .legalEntityId(LEGAL_ENTITY)
      .yieldConvention(INDEX_LINKED_FLOAT)
      .settlementDateOffset(SETTLE_OFFSET_GB)
      .accrualSchedule(SCHEDULE_GOV)
      .exCouponPeriod(EX_COUPON_GOV)
      .build()
      .resolve(REF_DATA);
  private static final double YIELD_GOV = -0.01532;

  private static final double START_INDEX_GOV_OP = 81.623;
  private static final LocalDate START_GOV_OP = LocalDate.of(1983, 1, 26);
  private static final LocalDate END_GOV_OP = LocalDate.of(2016, 7, 26);
  private static final PeriodicSchedule SCHEDULE_GOV_OP = PeriodicSchedule.of(
      START_GOV_OP, END_GOV_OP, FREQUENCY, BUSINESS_ADJUST_GOV, StubConvention.NONE, RollConventions.NONE);
  private static final ResolvedCapitalIndexedBond PRODUCT_GOV_OP = CapitalIndexedBond.builder()
      .securityId(SECURITY_ID)
      .notional(NTNL)
      .currency(GBP)
      .dayCount(ACT_ACT_ICMA)
      .rateCalculation(RATE_CALC_GOV.toBuilder().firstIndexValue(START_INDEX_GOV_OP).build())
      .legalEntityId(LEGAL_ENTITY)
      .yieldConvention(INDEX_LINKED_FLOAT)
      .settlementDateOffset(SETTLE_OFFSET_GB)
      .accrualSchedule(SCHEDULE_GOV_OP)
      .exCouponPeriod(EX_COUPON_GOV)
      .build()
      .resolve(REF_DATA);
  private static final double YIELD_GOV_OP = -0.0244;

  public void test_priceFromRealYield_ukGov() {
    LocalDate standardSettle = PRODUCT_GOV.getSettlementDateOffset().adjust(VAL_DATE_GB, REF_DATA);
    double computed = PRICER.cleanPriceFromRealYield(PRODUCT_GOV, RATES_PROVS_GB, standardSettle, YIELD_GOV);
    assertEquals(computed, 3.60, 1.e-2);
    double computedOnePeriod = PRICER.cleanPriceFromRealYield(PRODUCT_GOV_OP, RATES_PROVS_GB, PRODUCT_GOV_OP
        .getSettlementDateOffset().adjust(VAL_DATE_GB, REF_DATA), YIELD_GOV_OP);
    assertEquals(computedOnePeriod, 3.21, 4.e-2);
    double dirtyPrice = PRICER.dirtyPriceFromRealYield(PRODUCT_GOV, RATES_PROVS_GB, standardSettle, YIELD_GOV);
    double cleanPrice = PRICER.cleanNominalPriceFromDirtyNominalPrice(
        PRODUCT_GOV, RATES_PROVS_GB, standardSettle, dirtyPrice);
    assertEquals(computed, cleanPrice);
    double yieldRe = PRICER.realYieldFromDirtyPrice(PRODUCT_GOV, RATES_PROVS_GB, standardSettle, dirtyPrice);
    assertEquals(yieldRe, YIELD_GOV, TOL);
  }

  public void test_modifiedDuration_convexity_ukGov() {
    double eps = 1.0e-5;
    LocalDate standardSettle = PRODUCT_GOV.getSettlementDateOffset().adjust(VAL_DATE_GB, REF_DATA);
    double mdComputed =
        PRICER.modifiedDurationFromRealYieldFiniteDifference(PRODUCT_GOV, RATES_PROVS_GB, standardSettle, YIELD_GOV);
    double cvComputed =
        PRICER.convexityFromRealYieldFiniteDifference(PRODUCT_GOV, RATES_PROVS_GB, standardSettle, YIELD_GOV);
    double price = PRICER.cleanPriceFromRealYield(PRODUCT_GOV, RATES_PROVS_GB, standardSettle, YIELD_GOV);
    double up = PRICER.cleanPriceFromRealYield(PRODUCT_GOV, RATES_PROVS_GB, standardSettle, YIELD_GOV + eps);
    double dw = PRICER.cleanPriceFromRealYield(PRODUCT_GOV, RATES_PROVS_GB, standardSettle, YIELD_GOV - eps);
    assertEquals(mdComputed, 0.5 * (dw - up) / eps / price, eps);
    assertEquals(cvComputed, (up + dw - 2d * price) / price / eps / eps, eps);
  }

  public void test_realYieldFromCurves_ukGov() {
    LocalDate standardSettle = PRODUCT_GOV.getSettlementDateOffset().adjust(VAL_DATE_GB, REF_DATA);
    double computed = PRICER.realYieldFromCurves(PRODUCT_GOV, RATES_PROVS_GB, ISSUER_PROVS_GB, REF_DATA);
    double dirtyNominalPrice = PRICER.dirtyNominalPriceFromCurves(
        PRODUCT_GOV, RATES_PROVS_GB, ISSUER_PROVS_GB, REF_DATA);
    double expected = PRICER.realYieldFromDirtyPrice(PRODUCT_GOV, RATES_PROVS_GB, standardSettle, dirtyNominalPrice);
    assertEquals(computed, expected, TOL);
  }

  public void zSpreadFromCurvesAndCleanPrice_ukGov() {
    LocalDate standardSettle = PRODUCT_GOV.getSettlementDateOffset().adjust(VAL_DATE_GB, REF_DATA);
    double dirtyNominalPrice = PRICER.dirtyNominalPriceFromCurvesWithZSpread(
        PRODUCT_GOV, RATES_PROVS_GB, ISSUER_PROVS_GB, REF_DATA, Z_SPREAD, PERIODIC, PERIOD_PER_YEAR);
    double cleanNominalPrice =
        PRICER.cleanNominalPriceFromDirtyNominalPrice(PRODUCT_GOV, RATES_PROVS_GB, standardSettle, dirtyNominalPrice);
    double computed = PRICER.zSpreadFromCurvesAndCleanPrice(
        PRODUCT_GOV, RATES_PROVS_GB, ISSUER_PROVS_GB, REF_DATA, cleanNominalPrice, PERIODIC, PERIOD_PER_YEAR);
    assertEquals(computed, Z_SPREAD, TOL);
  }

  public void test_accruedInterest_ukGov() {
    double accPositive = PRODUCT_GOV.accruedInterest(LocalDate.of(2016, 4, 7));
    assertEquals(accPositive, 11885d, 1.0);
    double accNegative = PRODUCT_GOV.accruedInterest(LocalDate.of(2016, 4, 8));
    assertEquals(accNegative, -546.44, 1.0e-2);
    double accZero = PRODUCT_GOV.accruedInterest(LocalDate.of(2016, 4, 16));
    assertEquals(accZero, 0d);
  }

  //-------------------------------------------------------------------------
  private static final double START_INDEX_CORP = 216.52;
  private static final double CPN_VALUE_CORP = 0.00625 * 0.5;
  private static final ValueSchedule CPN_CORP = ValueSchedule.of(CPN_VALUE_CORP);
  private static final InflationRateCalculation RATE_CALC_CORP = InflationRateCalculation.builder()
      .gearing(CPN_CORP)
      .index(GB_RPI)
      .lag(Period.ofMonths(3))
<<<<<<< HEAD
      .indexCalculationMethod(INTERPOLATED)
=======
      .interpolated(true)
      .firstIndexValue(START_INDEX_CORP)
>>>>>>> 1a72fd64
      .build();
  private static final LocalDate START_CORP = LocalDate.of(2010, 3, 22);
  private static final LocalDate END_CORP = LocalDate.of(2040, 3, 22);
  private static final BusinessDayAdjustment BUSINESS_ADJUST_CORP =
      BusinessDayAdjustment.of(BusinessDayConventions.FOLLOWING, GBLO);
  private static final PeriodicSchedule SCHEDULE_CORP =
      PeriodicSchedule.of(START_CORP, END_CORP, FREQUENCY, BUSINESS_ADJUST_CORP, StubConvention.NONE,
          RollConventions.NONE);
  private static final BusinessDayAdjustment EX_COUPON_ADJ_CORP =
      BusinessDayAdjustment.of(BusinessDayConventions.PRECEDING, GBLO);
  private static final DaysAdjustment EX_COUPON_CORP = DaysAdjustment.ofCalendarDays(-8, EX_COUPON_ADJ_CORP);
  private static final ResolvedCapitalIndexedBond PRODUCT_CORP = CapitalIndexedBond.builder()
      .securityId(SECURITY_ID)
      .notional(NTNL)
      .currency(GBP)
      .dayCount(ACT_ACT_ICMA)
      .rateCalculation(RATE_CALC_CORP)
      .legalEntityId(LEGAL_ENTITY)
      .yieldConvention(UK_IL_BOND)
      .settlementDateOffset(SETTLE_OFFSET_GB)
      .accrualSchedule(SCHEDULE_CORP)
      .exCouponPeriod(EX_COUPON_CORP)
      .build()
      .resolve(REF_DATA);
  private static final double YIELD_CORP = -0.00842;

  public void test_priceFromRealYield_ukCorp() {
    LocalDate standardSettle = PRODUCT_CORP.getSettlementDateOffset().adjust(VAL_DATE_GB, REF_DATA);
    double computed = PRICER.cleanPriceFromRealYield(PRODUCT_CORP, RATES_PROVS_GB, standardSettle, YIELD_CORP);
    assertEquals(computed, 1.39, 1.e-2);
    double computedOnePeriod = PRICER.cleanPriceFromRealYield(
        PRODUCT_CORP, RATES_PROVS_GB, LocalDate.of(2039, 12, 1), -0.02842);
    assertEquals(computedOnePeriod, 1.01, 1.e-2);
    double dirtyPrice = PRICER.dirtyPriceFromRealYield(PRODUCT_CORP, RATES_PROVS_GB, standardSettle, YIELD_CORP);
    double cleanPrice = PRICER.cleanRealPriceFromDirtyRealPrice(PRODUCT_CORP, standardSettle, dirtyPrice);
    assertEquals(computed, cleanPrice);
    double yieldRe = PRICER.realYieldFromDirtyPrice(PRODUCT_CORP, RATES_PROVS_GB, standardSettle, dirtyPrice);
    assertEquals(yieldRe, YIELD_CORP, TOL);
  }

  public void test_modifiedDuration_convexity_ukCor() {
    double eps = 1.0e-5;
    LocalDate standardSettle = PRODUCT_CORP.getSettlementDateOffset().adjust(VAL_DATE_GB, REF_DATA);
    double mdComputed =
        PRICER.modifiedDurationFromRealYieldFiniteDifference(PRODUCT_CORP, RATES_PROVS_GB, standardSettle, YIELD_CORP);
    double cvComputed =
        PRICER.convexityFromRealYieldFiniteDifference(PRODUCT_CORP, RATES_PROVS_GB, standardSettle, YIELD_CORP);
    double price = PRICER.cleanPriceFromRealYield(PRODUCT_CORP, RATES_PROVS_GB, standardSettle, YIELD_CORP);
    double up = PRICER.cleanPriceFromRealYield(PRODUCT_CORP, RATES_PROVS_GB, standardSettle, YIELD_CORP + eps);
    double dw = PRICER.cleanPriceFromRealYield(PRODUCT_CORP, RATES_PROVS_GB, standardSettle, YIELD_CORP - eps);
    assertEquals(mdComputed, 0.5 * (dw - up) / eps / price, eps);
    assertEquals(cvComputed, (up + dw - 2d * price) / price / eps / eps, eps);
  }

  public void test_realYieldFromCurves_ukCor() {
    LocalDate standardSettle = PRODUCT_CORP.getSettlementDateOffset().adjust(VAL_DATE_GB, REF_DATA);
    double computed = PRICER.realYieldFromCurves(PRODUCT_CORP, RATES_PROVS_GB, ISSUER_PROVS_GB, REF_DATA);
    double dirtyNominalPrice = PRICER.dirtyNominalPriceFromCurves(
        PRODUCT_CORP, RATES_PROVS_GB, ISSUER_PROVS_GB, REF_DATA);
    double dirtyRealPrice =
        PRICER.realPriceFromNominalPrice(PRODUCT_CORP, RATES_PROVS_GB, standardSettle, dirtyNominalPrice);
    double expected = PRICER.realYieldFromDirtyPrice(PRODUCT_CORP, RATES_PROVS_GB, standardSettle, dirtyRealPrice);
    assertEquals(computed, expected, TOL);
  }

  public void zSpreadFromCurvesAndCleanPrice_ukCor() {
    LocalDate standardSettle = PRODUCT_CORP.getSettlementDateOffset().adjust(VAL_DATE_GB, REF_DATA);
    double dirtyNominalPrice = PRICER.dirtyNominalPriceFromCurvesWithZSpread(
        PRODUCT_CORP, RATES_PROVS_GB, ISSUER_PROVS_GB, REF_DATA, Z_SPREAD, PERIODIC, PERIOD_PER_YEAR);
    double cleanRealPrice = PRICER.realPriceFromNominalPrice(PRODUCT_CORP, RATES_PROVS_GB, standardSettle,
        PRICER.cleanNominalPriceFromDirtyNominalPrice(PRODUCT_CORP, RATES_PROVS_GB, standardSettle, dirtyNominalPrice));
    double computed = PRICER.zSpreadFromCurvesAndCleanPrice(
        PRODUCT_CORP, RATES_PROVS_GB, ISSUER_PROVS_GB, REF_DATA, cleanRealPrice, PERIODIC, PERIOD_PER_YEAR);
    assertEquals(computed, Z_SPREAD, TOL);
  }

  public void test_accruedInterest_ukCor() {
    double accPositive = PRODUCT_CORP.accruedInterest(LocalDate.of(2016, 3, 13));
    assertEquals(accPositive, 2971d, 1.0);
    double accNegative = PRODUCT_CORP.accruedInterest(LocalDate.of(2016, 3, 14));
    assertEquals(accNegative, -137.37, 1.0e-2);
    double accZero = PRODUCT_CORP.accruedInterest(LocalDate.of(2016, 3, 22));
    assertEquals(accZero, 0d);
  }

  //-------------------------------------------------------------------------
  private static final ImmutableRatesProvider RATES_PROVS_JP = CapitalIndexedBondCurveDataSet.getRatesProviderJp(
      VAL_DATE, CapitalIndexedBondCurveDataSet.getTimeSeriesJp(VAL_DATE));
  private static final LegalEntityDiscountingProvider ISSUER_PROVS_JP =
      CapitalIndexedBondCurveDataSet.getLegalEntityDiscountingProviderJp(VAL_DATE);

  private static final double START_INDEX_JPI = 103.2d;
  private static final double CPN_VALUE_JPI = 0.001 * 0.5;
  private static final ValueSchedule CPN_JPI = ValueSchedule.of(CPN_VALUE_JPI);
  private static final InflationRateCalculation RATE_CALC_JPI = InflationRateCalculation.builder()
      .gearing(CPN_JPI)
      .index(JP_CPI_EXF)
      .lag(Period.ofMonths(3))
      .indexCalculationMethod(INTERPOLATED_JAPAN)
      .build();
  private static final LocalDate START_JPI = LocalDate.of(2015, 3, 10);
  private static final LocalDate END_JPI = LocalDate.of(2025, 3, 10);
  private static final BusinessDayAdjustment BUSINESS_ADJUST_JPI =
      BusinessDayAdjustment.of(BusinessDayConventions.FOLLOWING, JPTO);
  private static final DaysAdjustment SETTLE_OFFSET_JPI = DaysAdjustment.ofBusinessDays(2, JPTO);
  private static final PeriodicSchedule SCHEDULE_JPI =
      PeriodicSchedule
          .of(START_JPI, END_JPI, FREQUENCY, BUSINESS_ADJUST_JPI, StubConvention.NONE, RollConventions.NONE);
  private static final ResolvedCapitalIndexedBond PRODUCT_JPI = CapitalIndexedBond.builder()
      .notional(NTNL)
      .currency(JPY)
      .dayCount(NL_365)
      .rateCalculation(RATE_CALC_JPI)
      .legalEntityId(LEGAL_ENTITY)
      .yieldConvention(JAPAN_IL_SIMPLE)
      .settlementDateOffset(SETTLE_OFFSET_JPI)
      .periodicSchedule(SCHEDULE_JPI)
      .startIndexValue(START_INDEX_JPI)
      .build()
      .resolve(REF_DATA);
  private static final double YIELD_JPI = -0.00309;

  public void test_priceFromRealYield_jpi() {
    LocalDate standardSettle = PRODUCT_JPI.getSettlementDateOffset().adjust(VAL_DATE, REF_DATA);
    double computed = PRICER.cleanPriceFromRealYield(PRODUCT_JPI, RATES_PROVS_JP, standardSettle, YIELD_JPI);
    assertEquals(computed, 1.04, 1.e-2);
    double dirtyPrice = PRICER.dirtyPriceFromRealYield(PRODUCT_JPI, RATES_PROVS_JP, standardSettle, YIELD_JPI);
    double cleanPrice = PRICER.cleanRealPriceFromDirtyRealPrice(PRODUCT_JPI, standardSettle, dirtyPrice);
    assertEquals(computed, cleanPrice);
    double yieldRe = PRICER.realYieldFromDirtyPrice(PRODUCT_JPI, RATES_PROVS_JP, standardSettle, dirtyPrice);
    assertEquals(yieldRe, YIELD_JPI, TOL);
  }

  public void test_modifiedDuration_convexity_jpi() {
    double eps = 1.0e-5;
    LocalDate standardSettle = PRODUCT_JPI.getSettlementDateOffset().adjust(VAL_DATE, REF_DATA);
    double mdComputed =
        PRICER.modifiedDurationFromRealYieldFiniteDifference(PRODUCT_JPI, RATES_PROVS_JP, standardSettle, YIELD_JPI);
    double cvComputed =
        PRICER.convexityFromRealYieldFiniteDifference(PRODUCT_JPI, RATES_PROVS_JP, standardSettle, YIELD_JPI);
    double price = PRICER.cleanPriceFromRealYield(PRODUCT_JPI, RATES_PROVS_JP, standardSettle, YIELD_JPI);
    double up = PRICER.cleanPriceFromRealYield(PRODUCT_JPI, RATES_PROVS_JP, standardSettle, YIELD_JPI + eps);
    double dw = PRICER.cleanPriceFromRealYield(PRODUCT_JPI, RATES_PROVS_JP, standardSettle, YIELD_JPI - eps);
    assertEquals(mdComputed, 0.5 * (dw - up) / eps / price, eps);
    assertEquals(cvComputed, (up + dw - 2d * price) / price / eps / eps, eps);
  }

  public void test_realYieldFromCurves_jpi() {
    LocalDate standardSettle = PRODUCT_JPI.getSettlementDateOffset().adjust(VAL_DATE, REF_DATA);
    double computed = PRICER.realYieldFromCurves(PRODUCT_JPI, SECURITY_ID, RATES_PROVS_JP, ISSUER_PROVS_JP, REF_DATA);
    double dirtyNominalPrice =
        PRICER.dirtyNominalPriceFromCurves(PRODUCT_JPI, SECURITY_ID, RATES_PROVS_JP, ISSUER_PROVS_JP, REF_DATA);
    double dirtyRealPrice =
        PRICER.realPriceFromNominalPrice(PRODUCT_JPI, RATES_PROVS_JP, standardSettle, dirtyNominalPrice);
    double expected = PRICER.realYieldFromDirtyPrice(PRODUCT_JPI, RATES_PROVS_JP, standardSettle, dirtyRealPrice);
    assertEquals(computed, expected, TOL);
  }

  public void zSpreadFromCurvesAndCleanPrice_jpi() {
    LocalDate standardSettle = PRODUCT_JPI.getSettlementDateOffset().adjust(VAL_DATE, REF_DATA);
    double dirtyNominalPrice = PRICER.dirtyNominalPriceFromCurvesWithZSpread(
        PRODUCT_JPI, SECURITY_ID, RATES_PROVS_JP, ISSUER_PROVS_JP, REF_DATA, Z_SPREAD, PERIODIC, PERIOD_PER_YEAR);
    double cleanRealPrice = PRICER.realPriceFromNominalPrice(PRODUCT_JPI, RATES_PROVS_JP, standardSettle,
        PRICER.cleanNominalPriceFromDirtyNominalPrice(PRODUCT_JPI, RATES_PROVS_JP, standardSettle, dirtyNominalPrice));
    double computed = PRICER.zSpreadFromCurvesAndCleanPrice(
        PRODUCT_JPI, SECURITY_ID, RATES_PROVS_JP, ISSUER_PROVS_JP, REF_DATA, cleanRealPrice, PERIODIC, PERIOD_PER_YEAR);
    assertEquals(computed, Z_SPREAD, TOL);
  }

  public void test_accruedInterest_jpi() {
    double accPositive = PRODUCT_JPI.accruedInterest(LocalDate.of(2016, 3, 9));
    assertEquals(accPositive, 496d, 1.0);
    double accZero = PRODUCT_JPI.accruedInterest(LocalDate.of(2016, 3, 10));
    assertEquals(accZero, 0d);
  }

  //-------------------------------------------------------------------------
  private static final double START_INDEX_JPW = 100.0d;
  private static final double CPN_VALUE_JPW = 0.008 * 0.5;
  private static final ValueSchedule CPN_JPW = ValueSchedule.of(CPN_VALUE_JPW);
  private static final InflationRateCalculation RATE_CALC_JPW = InflationRateCalculation.builder()
      .gearing(CPN_JPW)
      .index(JP_CPI_EXF)
      .lag(Period.ofMonths(3))
      .indexCalculationMethod(INTERPOLATED_JAPAN)
      .build();
  private static final LocalDate START_JPW = LocalDate.of(2013, 9, 10);
  private static final LocalDate END_JPW = LocalDate.of(2023, 9, 10);
  private static final BusinessDayAdjustment BUSINESS_ADJUST_JPW =
      BusinessDayAdjustment.of(BusinessDayConventions.FOLLOWING, JPTO);
  private static final DaysAdjustment SETTLE_OFFSET_JPW = DaysAdjustment.ofBusinessDays(2, JPTO);
  private static final PeriodicSchedule SCHEDULE_JPW =
      PeriodicSchedule
          .of(START_JPW, END_JPW, FREQUENCY, BUSINESS_ADJUST_JPW, StubConvention.NONE, RollConventions.NONE);
  private static final ResolvedCapitalIndexedBond PRODUCT_JPW = CapitalIndexedBond.builder()
      .notional(NTNL)
      .currency(JPY)
      .dayCount(NL_365)
      .rateCalculation(RATE_CALC_JPW)
      .legalEntityId(LEGAL_ENTITY)
      .yieldConvention(JAPAN_IL_COMPOUND)
      .settlementDateOffset(SETTLE_OFFSET_JPW)
      .periodicSchedule(SCHEDULE_JPW)
      .startIndexValue(START_INDEX_JPW)
      .build()
      .resolve(REF_DATA);
  private static final double YIELD_JPW = -0.005;

  public void test_priceFromRealYield_jpw() {
    LocalDate standardSettle = PRODUCT_JPW.getSettlementDateOffset().adjust(VAL_DATE, REF_DATA);
    double computed = PRICER.cleanPriceFromRealYield(PRODUCT_JPW, RATES_PROVS_JP, standardSettle, YIELD_JPW);
    assertEquals(computed, 1.10, 1.e-2);
    double dirtyPrice = PRICER.dirtyPriceFromRealYield(PRODUCT_JPW, RATES_PROVS_JP, standardSettle, YIELD_JPW);
    double cleanPrice = PRICER.cleanRealPriceFromDirtyRealPrice(PRODUCT_JPW, standardSettle, dirtyPrice);
    assertEquals(computed, cleanPrice);
    double yieldRe = PRICER.realYieldFromDirtyPrice(PRODUCT_JPW, RATES_PROVS_JP, standardSettle, dirtyPrice);
    assertEquals(yieldRe, YIELD_JPW, TOL);
  }

  public void test_modifiedDuration_convexity_jpw() {
    double eps = 1.0e-5;
    LocalDate standardSettle = PRODUCT_JPW.getSettlementDateOffset().adjust(VAL_DATE, REF_DATA);
    double mdComputed =
        PRICER.modifiedDurationFromRealYieldFiniteDifference(PRODUCT_JPW, RATES_PROVS_JP, standardSettle, YIELD_JPW);
    double cvComputed =
        PRICER.convexityFromRealYieldFiniteDifference(PRODUCT_JPW, RATES_PROVS_JP, standardSettle, YIELD_JPW);
    double price = PRICER.cleanPriceFromRealYield(PRODUCT_JPW, RATES_PROVS_JP, standardSettle, YIELD_JPW);
    double up = PRICER.cleanPriceFromRealYield(PRODUCT_JPW, RATES_PROVS_JP, standardSettle, YIELD_JPW + eps);
    double dw = PRICER.cleanPriceFromRealYield(PRODUCT_JPW, RATES_PROVS_JP, standardSettle, YIELD_JPW - eps);
    assertEquals(mdComputed, 0.5 * (dw - up) / eps / price, eps);
    assertEquals(cvComputed, (up + dw - 2d * price) / price / eps / eps, eps);
  }

  public void test_realYieldFromCurves_jpw() {
    LocalDate standardSettle = PRODUCT_JPW.getSettlementDateOffset().adjust(VAL_DATE, REF_DATA);
    double computed = PRICER.realYieldFromCurves(PRODUCT_JPW, SECURITY_ID, RATES_PROVS_JP, ISSUER_PROVS_JP, REF_DATA);
    double dirtyNominalPrice = PRICER.dirtyNominalPriceFromCurves(
        PRODUCT_JPW, SECURITY_ID, RATES_PROVS_JP, ISSUER_PROVS_JP, REF_DATA);
    double dirtyRealPrice =
        PRICER.realPriceFromNominalPrice(PRODUCT_JPW, RATES_PROVS_JP, standardSettle, dirtyNominalPrice);
    double expected = PRICER.realYieldFromDirtyPrice(PRODUCT_JPW, RATES_PROVS_JP, standardSettle, dirtyRealPrice);
    assertEquals(computed, expected, TOL);
  }

  public void zSpreadFromCurvesAndCleanPrice_jpw() {
    LocalDate standardSettle = PRODUCT_JPW.getSettlementDateOffset().adjust(VAL_DATE, REF_DATA);
    double dirtyNominalPrice = PRICER.dirtyNominalPriceFromCurvesWithZSpread(
        PRODUCT_JPW, SECURITY_ID, RATES_PROVS_JP, ISSUER_PROVS_JP, REF_DATA, Z_SPREAD, PERIODIC, PERIOD_PER_YEAR);
    double cleanRealPrice = PRICER.realPriceFromNominalPrice(PRODUCT_JPW, RATES_PROVS_JP, standardSettle,
        PRICER.cleanNominalPriceFromDirtyNominalPrice(PRODUCT_JPW, RATES_PROVS_JP, standardSettle, dirtyNominalPrice));
    double computed = PRICER.zSpreadFromCurvesAndCleanPrice(
        PRODUCT_JPW, SECURITY_ID, RATES_PROVS_JP, ISSUER_PROVS_JP, REF_DATA, cleanRealPrice, PERIODIC, PERIOD_PER_YEAR);
    assertEquals(computed, Z_SPREAD, TOL);
  }

  public void test_accruedInterest_jpw() {
    double accPositive = PRODUCT_JPW.accruedInterest(LocalDate.of(2016, 3, 9));
    assertEquals(accPositive, 3967d, 1.0);
    double accZero = PRODUCT_JPW.accruedInterest(LocalDate.of(2016, 3, 10));
    assertEquals(accZero, 0d);
  }

  //-------------------------------------------------------------------------
  // computes sensitivity with finite difference approximation
  private CurveCurrencyParameterSensitivities fdPvSensitivity(
      ResolvedCapitalIndexedBond product,
      ImmutableRatesProvider ratesProvider,
      LegalEntityDiscountingProvider issuerRatesProvider) {

    CurveCurrencyParameterSensitivities sensi1 =
        FD_CAL.sensitivity(issuerRatesProvider, p -> PRICER.presentValue(product, ratesProvider, p));
    CurveCurrencyParameterSensitivities sensi2 =
        FD_CAL.sensitivity(ratesProvider, p -> PRICER.presentValue(product, p, issuerRatesProvider));
    return sensi1.combinedWith(sensi2);
  }

  // computes sensitivity with finite difference approximation
  private CurveCurrencyParameterSensitivities fdPvSensitivityWithZSpread(
      ResolvedCapitalIndexedBond product,
      ImmutableRatesProvider ratesProvider,
      LegalEntityDiscountingProvider issuerRatesProvider,
      double zSpread,
      CompoundedRateType compoundedRateType,
      int periodsPerYear) {

    CurveCurrencyParameterSensitivities sensi1 = FD_CAL.sensitivity(
        issuerRatesProvider,
        p -> PRICER.presentValueWithZSpread(product, ratesProvider, p, zSpread, compoundedRateType, periodsPerYear));
    CurveCurrencyParameterSensitivities sensi2 = FD_CAL.sensitivity(
        ratesProvider,
        p -> PRICER.presentValueWithZSpread(product, p, issuerRatesProvider, zSpread, compoundedRateType,
            periodsPerYear));
    return sensi1.combinedWith(sensi2);
  }

  // computes sensitivity with finite difference approximation
  private CurveCurrencyParameterSensitivities fdPriceSensitivity(
      ResolvedCapitalIndexedBond bond,
      ImmutableRatesProvider ratesProvider,
      LegalEntityDiscountingProvider issuerRatesProvider) {

    CurveCurrencyParameterSensitivities sensi1 = FD_CAL.sensitivity(
        issuerRatesProvider,
        p -> CurrencyAmount.of(USD, PRICER.dirtyNominalPriceFromCurves(bond, ratesProvider, p, REF_DATA)));
    CurveCurrencyParameterSensitivities sensi2 = FD_CAL.sensitivity(
        ratesProvider,
        p -> CurrencyAmount.of(USD, PRICER.dirtyNominalPriceFromCurves(bond, p, issuerRatesProvider, REF_DATA)));
    return sensi1.combinedWith(sensi2);
  }

  // computes sensitivity with finite difference approximation
  private CurveCurrencyParameterSensitivities fdPriceSensitivityWithZSpread(
      ResolvedCapitalIndexedBond bond,
      ImmutableRatesProvider ratesProvider,
      LegalEntityDiscountingProvider issuerRatesProvider,
      double zSpread,
      CompoundedRateType compoundedRateType,
      int periodsPerYear) {

    CurveCurrencyParameterSensitivities sensi1 = FD_CAL.sensitivity(issuerRatesProvider,
        p -> CurrencyAmount.of(USD, PRICER.dirtyNominalPriceFromCurvesWithZSpread(
            bond, ratesProvider, p, REF_DATA, zSpread, compoundedRateType, periodsPerYear)));
    CurveCurrencyParameterSensitivities sensi2 = FD_CAL.sensitivity(ratesProvider,
        p -> CurrencyAmount.of(USD, PRICER.dirtyNominalPriceFromCurvesWithZSpread(
            bond, p, issuerRatesProvider, REF_DATA, zSpread, compoundedRateType, periodsPerYear)));
    return sensi1.combinedWith(sensi2);
  }

}<|MERGE_RESOLUTION|>--- conflicted
+++ resolved
@@ -79,12 +79,8 @@
       .gearing(REAL_COUPON)
       .index(US_CPI_U)
       .lag(Period.ofMonths(3))
-<<<<<<< HEAD
       .indexCalculationMethod(INTERPOLATED)
-=======
-      .interpolated(true)
       .firstIndexValue(START_INDEX)
->>>>>>> 1a72fd64
       .build();
   private static final BusinessDayAdjustment EX_COUPON_ADJ =
       BusinessDayAdjustment.of(BusinessDayConventions.PRECEDING, USNY);
@@ -570,12 +566,8 @@
       .gearing(CPN_US)
       .index(US_CPI_U)
       .lag(Period.ofMonths(3))
-<<<<<<< HEAD
       .indexCalculationMethod(INTERPOLATED)
-=======
-      .interpolated(true)
       .firstIndexValue(START_INDEX_US)
->>>>>>> 1a72fd64
       .build();
   private static final LocalDate START_USD = LocalDate.of(2010, 7, 15);
   private static final LocalDate END_USD = LocalDate.of(2020, 7, 15);
@@ -667,12 +659,8 @@
       .gearing(CPN_GOV)
       .index(GB_RPI)
       .lag(Period.ofMonths(8))
-<<<<<<< HEAD
       .indexCalculationMethod(MONTHLY)
-=======
-      .interpolated(false)
       .firstIndexValue(START_INDEX_GOV)
->>>>>>> 1a72fd64
       .build();
   private static final LocalDate START_GOV = LocalDate.of(1983, 10, 16);
   private static final LocalDate END_GOV = LocalDate.of(2020, 4, 16);
@@ -785,12 +773,8 @@
       .gearing(CPN_CORP)
       .index(GB_RPI)
       .lag(Period.ofMonths(3))
-<<<<<<< HEAD
       .indexCalculationMethod(INTERPOLATED)
-=======
-      .interpolated(true)
       .firstIndexValue(START_INDEX_CORP)
->>>>>>> 1a72fd64
       .build();
   private static final LocalDate START_CORP = LocalDate.of(2010, 3, 22);
   private static final LocalDate END_CORP = LocalDate.of(2040, 3, 22);
@@ -890,6 +874,7 @@
       .index(JP_CPI_EXF)
       .lag(Period.ofMonths(3))
       .indexCalculationMethod(INTERPOLATED_JAPAN)
+      .firstIndexValue(START_INDEX_JPI)
       .build();
   private static final LocalDate START_JPI = LocalDate.of(2015, 3, 10);
   private static final LocalDate END_JPI = LocalDate.of(2025, 3, 10);
@@ -900,6 +885,7 @@
       PeriodicSchedule
           .of(START_JPI, END_JPI, FREQUENCY, BUSINESS_ADJUST_JPI, StubConvention.NONE, RollConventions.NONE);
   private static final ResolvedCapitalIndexedBond PRODUCT_JPI = CapitalIndexedBond.builder()
+      .securityId(SECURITY_ID)
       .notional(NTNL)
       .currency(JPY)
       .dayCount(NL_365)
@@ -907,8 +893,7 @@
       .legalEntityId(LEGAL_ENTITY)
       .yieldConvention(JAPAN_IL_SIMPLE)
       .settlementDateOffset(SETTLE_OFFSET_JPI)
-      .periodicSchedule(SCHEDULE_JPI)
-      .startIndexValue(START_INDEX_JPI)
+      .accrualSchedule(SCHEDULE_JPI)
       .build()
       .resolve(REF_DATA);
   private static final double YIELD_JPI = -0.00309;
@@ -940,9 +925,9 @@
 
   public void test_realYieldFromCurves_jpi() {
     LocalDate standardSettle = PRODUCT_JPI.getSettlementDateOffset().adjust(VAL_DATE, REF_DATA);
-    double computed = PRICER.realYieldFromCurves(PRODUCT_JPI, SECURITY_ID, RATES_PROVS_JP, ISSUER_PROVS_JP, REF_DATA);
+    double computed = PRICER.realYieldFromCurves(PRODUCT_JPI, RATES_PROVS_JP, ISSUER_PROVS_JP, REF_DATA);
     double dirtyNominalPrice =
-        PRICER.dirtyNominalPriceFromCurves(PRODUCT_JPI, SECURITY_ID, RATES_PROVS_JP, ISSUER_PROVS_JP, REF_DATA);
+        PRICER.dirtyNominalPriceFromCurves(PRODUCT_JPI, RATES_PROVS_JP, ISSUER_PROVS_JP, REF_DATA);
     double dirtyRealPrice =
         PRICER.realPriceFromNominalPrice(PRODUCT_JPI, RATES_PROVS_JP, standardSettle, dirtyNominalPrice);
     double expected = PRICER.realYieldFromDirtyPrice(PRODUCT_JPI, RATES_PROVS_JP, standardSettle, dirtyRealPrice);
@@ -952,11 +937,11 @@
   public void zSpreadFromCurvesAndCleanPrice_jpi() {
     LocalDate standardSettle = PRODUCT_JPI.getSettlementDateOffset().adjust(VAL_DATE, REF_DATA);
     double dirtyNominalPrice = PRICER.dirtyNominalPriceFromCurvesWithZSpread(
-        PRODUCT_JPI, SECURITY_ID, RATES_PROVS_JP, ISSUER_PROVS_JP, REF_DATA, Z_SPREAD, PERIODIC, PERIOD_PER_YEAR);
+        PRODUCT_JPI, RATES_PROVS_JP, ISSUER_PROVS_JP, REF_DATA, Z_SPREAD, PERIODIC, PERIOD_PER_YEAR);
     double cleanRealPrice = PRICER.realPriceFromNominalPrice(PRODUCT_JPI, RATES_PROVS_JP, standardSettle,
         PRICER.cleanNominalPriceFromDirtyNominalPrice(PRODUCT_JPI, RATES_PROVS_JP, standardSettle, dirtyNominalPrice));
     double computed = PRICER.zSpreadFromCurvesAndCleanPrice(
-        PRODUCT_JPI, SECURITY_ID, RATES_PROVS_JP, ISSUER_PROVS_JP, REF_DATA, cleanRealPrice, PERIODIC, PERIOD_PER_YEAR);
+        PRODUCT_JPI, RATES_PROVS_JP, ISSUER_PROVS_JP, REF_DATA, cleanRealPrice, PERIODIC, PERIOD_PER_YEAR);
     assertEquals(computed, Z_SPREAD, TOL);
   }
 
@@ -976,6 +961,7 @@
       .index(JP_CPI_EXF)
       .lag(Period.ofMonths(3))
       .indexCalculationMethod(INTERPOLATED_JAPAN)
+      .firstIndexValue(START_INDEX_JPW)
       .build();
   private static final LocalDate START_JPW = LocalDate.of(2013, 9, 10);
   private static final LocalDate END_JPW = LocalDate.of(2023, 9, 10);
@@ -986,6 +972,7 @@
       PeriodicSchedule
           .of(START_JPW, END_JPW, FREQUENCY, BUSINESS_ADJUST_JPW, StubConvention.NONE, RollConventions.NONE);
   private static final ResolvedCapitalIndexedBond PRODUCT_JPW = CapitalIndexedBond.builder()
+      .securityId(SECURITY_ID)
       .notional(NTNL)
       .currency(JPY)
       .dayCount(NL_365)
@@ -993,8 +980,7 @@
       .legalEntityId(LEGAL_ENTITY)
       .yieldConvention(JAPAN_IL_COMPOUND)
       .settlementDateOffset(SETTLE_OFFSET_JPW)
-      .periodicSchedule(SCHEDULE_JPW)
-      .startIndexValue(START_INDEX_JPW)
+      .accrualSchedule(SCHEDULE_JPW)
       .build()
       .resolve(REF_DATA);
   private static final double YIELD_JPW = -0.005;
@@ -1026,9 +1012,9 @@
 
   public void test_realYieldFromCurves_jpw() {
     LocalDate standardSettle = PRODUCT_JPW.getSettlementDateOffset().adjust(VAL_DATE, REF_DATA);
-    double computed = PRICER.realYieldFromCurves(PRODUCT_JPW, SECURITY_ID, RATES_PROVS_JP, ISSUER_PROVS_JP, REF_DATA);
+    double computed = PRICER.realYieldFromCurves(PRODUCT_JPW, RATES_PROVS_JP, ISSUER_PROVS_JP, REF_DATA);
     double dirtyNominalPrice = PRICER.dirtyNominalPriceFromCurves(
-        PRODUCT_JPW, SECURITY_ID, RATES_PROVS_JP, ISSUER_PROVS_JP, REF_DATA);
+        PRODUCT_JPW, RATES_PROVS_JP, ISSUER_PROVS_JP, REF_DATA);
     double dirtyRealPrice =
         PRICER.realPriceFromNominalPrice(PRODUCT_JPW, RATES_PROVS_JP, standardSettle, dirtyNominalPrice);
     double expected = PRICER.realYieldFromDirtyPrice(PRODUCT_JPW, RATES_PROVS_JP, standardSettle, dirtyRealPrice);
@@ -1038,11 +1024,11 @@
   public void zSpreadFromCurvesAndCleanPrice_jpw() {
     LocalDate standardSettle = PRODUCT_JPW.getSettlementDateOffset().adjust(VAL_DATE, REF_DATA);
     double dirtyNominalPrice = PRICER.dirtyNominalPriceFromCurvesWithZSpread(
-        PRODUCT_JPW, SECURITY_ID, RATES_PROVS_JP, ISSUER_PROVS_JP, REF_DATA, Z_SPREAD, PERIODIC, PERIOD_PER_YEAR);
+        PRODUCT_JPW, RATES_PROVS_JP, ISSUER_PROVS_JP, REF_DATA, Z_SPREAD, PERIODIC, PERIOD_PER_YEAR);
     double cleanRealPrice = PRICER.realPriceFromNominalPrice(PRODUCT_JPW, RATES_PROVS_JP, standardSettle,
         PRICER.cleanNominalPriceFromDirtyNominalPrice(PRODUCT_JPW, RATES_PROVS_JP, standardSettle, dirtyNominalPrice));
     double computed = PRICER.zSpreadFromCurvesAndCleanPrice(
-        PRODUCT_JPW, SECURITY_ID, RATES_PROVS_JP, ISSUER_PROVS_JP, REF_DATA, cleanRealPrice, PERIODIC, PERIOD_PER_YEAR);
+        PRODUCT_JPW, RATES_PROVS_JP, ISSUER_PROVS_JP, REF_DATA, cleanRealPrice, PERIODIC, PERIOD_PER_YEAR);
     assertEquals(computed, Z_SPREAD, TOL);
   }
 
